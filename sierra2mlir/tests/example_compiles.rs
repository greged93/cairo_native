use cairo_lang_compiler::CompilerConfig;
use cairo_lang_sierra::program::Program;
use std::{fs, path::Path, sync::Arc};

macro_rules! impl_tests {
    ( $( $name:ident ),* $(,)? ) => {
        $(
            #[test]
            fn $name() {
                let program = if Path::new(concat!("../examples/", stringify!($name), ".sierra")).exists() {
                    load_program(Path::new(concat!(std::env!("CARGO_MANIFEST_DIR"), "/../examples/", stringify!($name), ".sierra")))
                } else {
                    load_program(Path::new(concat!(std::env!("CARGO_MANIFEST_DIR"), "/../examples/", stringify!($name), ".cairo")))
                };

                sierra2mlir::compile(&program, false, false, false, 1).expect("Error compiling sierra program");
            }
        )*
    };
}

impl_tests!(
    bitwise,
    boolean,
    casts,
    destructure,
    enum_match,
    example_array,
    //felt_div,
    felt_is_zero,
    fib_simple,
    fib,
    index_array,
    print,
    print_test,
    simple_enum,
    simple,
    types,
    uint,
<<<<<<< HEAD
    uint_addition,
    index_array
);
=======
);

fn load_program(input: &Path) -> Program {
    match input.extension().map(|x| x.to_str().unwrap()) {
        Some("cairo") => Arc::try_unwrap(
            cairo_lang_compiler::compile_cairo_project_at_path(
                input,
                CompilerConfig { replace_ids: true, ..Default::default() },
            )
            .unwrap(),
        )
        .unwrap(),
        Some("sierra") => cairo_lang_sierra::ProgramParser::new()
            .parse(fs::read_to_string(input).unwrap().as_str())
            .unwrap(),
        _ => todo!("unknown file extension"),
    }
}
>>>>>>> 2d7b6030
<|MERGE_RESOLUTION|>--- conflicted
+++ resolved
@@ -37,11 +37,7 @@
     simple,
     types,
     uint,
-<<<<<<< HEAD
-    uint_addition,
-    index_array
-);
-=======
+    uint_addition
 );
 
 fn load_program(input: &Path) -> Program {
@@ -59,5 +55,4 @@
             .unwrap(),
         _ => todo!("unknown file extension"),
     }
-}
->>>>>>> 2d7b6030
+}