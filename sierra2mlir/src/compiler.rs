--- conflicted
+++ resolved
@@ -390,11 +390,7 @@
         let prime = self.prime_constant(block);
         let prime_val: Value = prime.result(0)?.into();
 
-<<<<<<< HEAD
         Ok(match val.r#type().get_width().unwrap().cmp(&prime_val.r#type().get_width().unwrap()) {
-=======
-        Ok(match val.r#type().get_width().unwrap().cmp(&256) {
->>>>>>> d87cf18b
             // If num_bits(value) < 252, then no modulo is needed (already in range).
             Ordering::Less => {
                 // TODO: Remove this modulo when  (it is not necessary).
