use std::cmp::Ordering;

use cairo_lang_sierra::program::{GenericArg, LibfuncDeclaration};
use color_eyre::Result;
use itertools::Itertools;
use melior_next::ir::{Block, BlockRef, Location, Region, Type, TypeLike, Value, ValueLike};
use num_bigint::BigInt;
use num_traits::Signed;
use tracing::debug;

use crate::{
    compiler::{CmpOp, Compiler, FnAttributes, SierraType, Storage},
    types::DEFAULT_PRIME,
    utility::create_fn_signature,
};

use self::lib_func_def::{LibFuncArg, LibFuncDef, SierraLibFunc};

pub mod lib_func_def;
pub mod sierra_enum;

#[derive(Debug, Clone, Copy)]
pub enum BoolBinaryOp {
    And,
    Xor,
    Or,
}

impl<'ctx> Compiler<'ctx> {
    pub fn process_libfuncs(&'ctx self, storage: &mut Storage<'ctx>) -> Result<()> {
        for func_decl in &self.program.libfunc_declarations {
            let id = func_decl.id.id;
            let name = func_decl.long_id.generic_id.0.as_str();
            debug!(name, id, "processing libfunc decl");

            let parent_block = self.module.body();

            match name {
                // no-ops
                // NOTE jump stops being a nop if return types are stored
                "branch_align"
                | "revoke_ap_tracking"
                | "disable_ap_tracking"
                | "drop"
                | "jump"
                | "alloc_local"
                | "finalize_locals" => self.register_nop(func_decl, storage),
                "function_call" => continue, // Skip function call because it works differently than all the others
                "felt252_const" => {
                    self.create_libfunc_felt_const(func_decl, self.felt_type(), storage)?;
                }
                "felt252_add" => {
                    self.create_libfunc_felt_add(func_decl, parent_block, storage)?;
                }
                "felt252_sub" => {
                    self.create_libfunc_felt_sub(func_decl, parent_block, storage)?;
                }
                "felt252_mul" => {
                    self.create_libfunc_felt_mul(func_decl, parent_block, storage)?;
                }
                "felt252_div" => {
                    self.create_libfunc_felt_div(func_decl, parent_block, storage)?;
                }
                "felt252_is_zero" => {
                    // Note no actual function is created here, however types are registered
                    self.register_libfunc_felt252_is_zero(func_decl, storage);
                }
                "dup" => {
                    self.register_libfunc_dup(func_decl, storage)?;
                }
                "enum_init" => {
                    self.create_libfunc_enum_init(func_decl, parent_block, storage)?;
                }
                "enum_match" => {
                    // Note no actual function is created here, however types are registered
                    self.register_libfunc_enum_match(func_decl, storage);
                }
                "struct_construct" => {
                    self.create_libfunc_struct_construct(func_decl, parent_block, storage)?;
                }
                "struct_deconstruct" => {
                    self.create_libfunc_struct_deconstruct(func_decl, parent_block, storage)?;
                }
                "store_temp" | "rename" => {
                    self.create_identity_function(func_decl, storage)?;
                }
                "u8_const" => {
                    self.create_libfunc_uint_const(func_decl, self.u8_type(), storage);
                }
                "u16_const" => {
                    self.create_libfunc_uint_const(func_decl, self.u16_type(), storage);
                }
                "u32_const" => {
                    self.create_libfunc_uint_const(func_decl, self.u32_type(), storage);
                }
                "u64_const" => {
                    self.create_libfunc_uint_const(func_decl, self.u64_type(), storage);
                }
                "u128_const" => {
                    self.create_libfunc_uint_const(func_decl, self.u128_type(), storage);
                }
                "u8_to_felt252" => {
                    self.create_libfunc_uint_to_felt252(
                        func_decl,
                        parent_block,
                        storage,
                        self.u8_type(),
                    )?;
                }
                "u16_to_felt252" => {
                    self.create_libfunc_uint_to_felt252(
                        func_decl,
                        parent_block,
                        storage,
                        self.u16_type(),
                    )?;
                }
                "u32_to_felt252" => {
                    self.create_libfunc_uint_to_felt252(
                        func_decl,
                        parent_block,
                        storage,
                        self.u32_type(),
                    )?;
                }
                "u64_to_felt252" => {
                    self.create_libfunc_uint_to_felt252(
                        func_decl,
                        parent_block,
                        storage,
                        self.u64_type(),
                    )?;
                }
                "u128_to_felt252" => {
                    self.create_libfunc_uint_to_felt252(
                        func_decl,
                        parent_block,
                        storage,
                        self.u128_type(),
                    )?;
                }
                "u8_wide_mul" => {
                    self.create_libfunc_uint_wide_mul(
                        func_decl,
                        parent_block,
                        storage,
                        self.u8_type(),
                        self.u16_type(),
                    )?;
                }
                "u16_wide_mul" => {
                    self.create_libfunc_uint_wide_mul(
                        func_decl,
                        parent_block,
                        storage,
                        self.u16_type(),
                        self.u32_type(),
                    )?;
                }
                "u32_wide_mul" => {
                    self.create_libfunc_uint_wide_mul(
                        func_decl,
                        parent_block,
                        storage,
                        self.u32_type(),
                        self.u64_type(),
                    )?;
                }
                "u64_wide_mul" => {
                    self.create_libfunc_uint_wide_mul(
                        func_decl,
                        parent_block,
                        storage,
                        self.u64_type(),
                        self.u128_type(),
                    )?;
                }
                "u128_wide_mul" => {
                    self.create_libfunc_u128_wide_mul(func_decl, parent_block, storage)?;
                }
                "u8_safe_divmod" => {
                    self.create_libfunc_uint_safe_divmod(
                        func_decl,
                        parent_block,
                        storage,
                        self.u8_type(),
                    )?;
                }
                "u16_safe_divmod" => {
                    self.create_libfunc_uint_safe_divmod(
                        func_decl,
                        parent_block,
                        storage,
                        self.u16_type(),
                    )?;
                }
                "u32_safe_divmod" => {
                    self.create_libfunc_uint_safe_divmod(
                        func_decl,
                        parent_block,
                        storage,
                        self.u32_type(),
                    )?;
                }
                "u64_safe_divmod" => {
                    self.create_libfunc_uint_safe_divmod(
                        func_decl,
                        parent_block,
                        storage,
                        self.u64_type(),
                    )?;
                }
                "u128_safe_divmod" => {
                    self.create_libfunc_uint_safe_divmod(
                        func_decl,
                        parent_block,
                        storage,
                        self.u128_type(),
                    )?;
                }
                "bitwise" => {
                    self.create_libfunc_bitwise(func_decl, parent_block, storage)?;
                }
                "upcast" => {
                    self.create_libfunc_upcast(func_decl, parent_block, storage)?;
                }
                "bool_or_impl" => {
                    self.create_libfunc_bool_binop_impl(
                        func_decl,
                        parent_block,
                        storage,
                        BoolBinaryOp::Or,
                    )?;
                }
                "bool_and_impl" => {
                    self.create_libfunc_bool_binop_impl(
                        func_decl,
                        parent_block,
                        storage,
                        BoolBinaryOp::And,
                    )?;
                }
                "bool_xor_impl" => {
                    self.create_libfunc_bool_binop_impl(
                        func_decl,
                        parent_block,
                        storage,
                        BoolBinaryOp::Xor,
                    )?;
                }
                "bool_not_impl" => {
                    self.create_libfunc_bool_not_impl(func_decl, parent_block, storage)?;
                }
                "bool_to_felt252" => {
                    self.create_libfunc_bool_to_felt252(func_decl, parent_block, storage)?;
                }
                "array_new" => {
                    self.create_libfunc_array_new(func_decl, parent_block, storage)?;
                }
                "array_append" => {
                    self.create_libfunc_array_append(func_decl, parent_block, storage)?;
                }
                _ => todo!(
                    "unhandled libfunc: {:?}",
                    func_decl.id.debug_name.as_ref().unwrap().as_str()
                ),
            }
        }

        debug!(types = ?storage.types, "processed");
        Ok(())
    }

    fn register_nop(&self, func_decl: &LibfuncDeclaration, storage: &mut Storage<'ctx>) {
        let id = func_decl.id.debug_name.as_ref().unwrap().to_string();
        storage.libfuncs.insert(id, SierraLibFunc::create_simple(vec![], vec![]));
    }

    pub fn create_libfunc_felt_const(
        &'ctx self,
        func_decl: &LibfuncDeclaration,
        ty: Type<'ctx>,
        storage: &mut Storage<'ctx>,
    ) -> Result<()> {
        let arg = match func_decl.long_id.generic_args.as_slice() {
            [GenericArg::Value(value)] => value.to_string(),
            _ => unreachable!("Expected generic arg of const creation function to be a Value"),
        };

        let arg_value = arg.parse::<BigInt>()?;
        let wrapped_arg_value = if arg_value.is_negative() {
            DEFAULT_PRIME.parse::<BigInt>()? + arg_value
        } else {
            arg_value
        };

        let id = func_decl.id.debug_name.as_ref().unwrap().to_string();

        storage.libfuncs.insert(
            id,
            SierraLibFunc::create_constant(SierraType::Simple(ty), wrapped_arg_value.to_string()),
        );

        Ok(())
    }

    pub fn create_libfunc_uint_const(
        &'ctx self,
        func_decl: &LibfuncDeclaration,
        ty: Type<'ctx>,
        storage: &mut Storage<'ctx>,
    ) {
        let arg = match func_decl.long_id.generic_args.as_slice() {
            [GenericArg::Value(value)] => value.to_string(),
            _ => unreachable!("Expected generic arg of const creation function to be a Value"),
        };

        let id = func_decl.id.debug_name.as_ref().unwrap().to_string();

        storage.libfuncs.insert(id, SierraLibFunc::create_constant(SierraType::Simple(ty), arg));
    }

    pub fn create_libfunc_struct_construct(
        &'ctx self,
        func_decl: &LibfuncDeclaration,
        parent_block: BlockRef<'ctx>,
        storage: &mut Storage<'ctx>,
    ) -> Result<()> {
        let id = func_decl.id.debug_name.as_ref().unwrap().to_string();
        let arg_type = match &func_decl.long_id.generic_args[0] {
            GenericArg::UserType(_) => todo!(),
            GenericArg::Type(type_id) => {
                storage.types.get(&type_id.id.to_string()).cloned().expect("type to exist")
            }
            GenericArg::Value(_) => todo!(),
            GenericArg::UserFunc(_) => todo!(),
            GenericArg::Libfunc(_) => todo!(),
        };

        let args =
            arg_type.get_field_types().expect("arg should be a struct type and have field types");
        let args_with_location =
            args.iter().map(|x| (*x, Location::unknown(&self.context))).collect_vec();

        let region = Region::new();

        let block = Block::new(&args_with_location);

        let mut struct_type_op = self.op_llvm_struct_from_types(&block, &args);

        for i in 0..block.argument_count() {
            let arg = block.argument(i)?;
            let struct_value = struct_type_op.result(0)?.into();
            struct_type_op =
                self.op_llvm_insertvalue(&block, i, struct_value, arg.into(), arg_type.get_type())?;
        }

        let struct_value: Value = struct_type_op.result(0)?.into();
        self.op_return(&block, &[struct_value]);

        let function_type = create_fn_signature(&args, &[arg_type.get_type()]);

        region.append_block(block);

        let func =
            self.op_func(&id, &function_type, vec![region], FnAttributes::libfunc(false, true))?;

        storage.libfuncs.insert(
            id,
            SierraLibFunc::create_simple(
                arg_type.get_field_sierra_types().unwrap().to_vec(),
                vec![arg_type],
            ),
        );

        parent_block.append_operation(func);

        Ok(())
    }

    /// Extract (destructure) each struct member (in order) into variables.
    pub fn create_libfunc_struct_deconstruct(
        &'ctx self,
        func_decl: &LibfuncDeclaration,
        parent_block: BlockRef<'ctx>,
        storage: &mut Storage<'ctx>,
    ) -> Result<()> {
        let struct_type = storage
            .types
            .get(&match &func_decl.long_id.generic_args[0] {
                GenericArg::Type(x) => x.id.to_string(),
                _ => todo!("handler other types (error?)"),
            })
            .expect("struct type not found");
        let (struct_ty, field_types) = match struct_type {
            SierraType::Struct { ty, field_types } => (*ty, field_types.as_slice()),
            _ => todo!("handle non-struct types (error)"),
        };

        let region = Region::new();
        region.append_block({
            let block = Block::new(&[(struct_ty, Location::unknown(&self.context))]);

            let struct_value = block.argument(0)?;

            let mut result_ops = Vec::with_capacity(field_types.len());
            for (i, arg_ty) in field_types.iter().enumerate() {
                let op_ref =
                    self.op_llvm_extractvalue(&block, i, struct_value.into(), arg_ty.get_type())?;
                result_ops.push(op_ref);
            }

            let result_values: Vec<_> =
                result_ops.iter().map(|x| x.result(0).map(Into::into)).try_collect()?;
            self.op_return(&block, &result_values);

            block
        });

        let fn_id = func_decl.id.debug_name.as_deref().unwrap().to_string();
        let fn_ty = create_fn_signature(
            &[struct_ty],
            field_types.iter().map(|x| x.get_type()).collect::<Vec<_>>().as_slice(),
        );
        let fn_op =
            self.op_func(&fn_id, &fn_ty, vec![region], FnAttributes::libfunc(false, true))?;

        let return_types = field_types.to_vec();
        let struct_type = struct_type.clone();
        storage
            .libfuncs
            .insert(fn_id, SierraLibFunc::create_simple(vec![struct_type], return_types));

        parent_block.append_operation(fn_op);
        Ok(())
    }

    /// Returns the given value, needed so its handled nicely when processing statements
    /// and the variable id gets assigned to the returned value.
    pub fn create_identity_function(
        &'ctx self,
        func_decl: &LibfuncDeclaration,
        storage: &mut Storage<'ctx>,
    ) -> Result<()> {
        let id = func_decl.id.debug_name.as_ref().unwrap().to_string();

        let arg_type = match &func_decl.long_id.generic_args[0] {
            GenericArg::UserType(_) => todo!(),
            GenericArg::Type(type_id) => {
                storage.types.get(&type_id.id.to_string()).expect("type to exist").clone()
            }
            GenericArg::Value(_) => todo!(),
            GenericArg::UserFunc(_) => todo!(),
            GenericArg::Libfunc(_) => todo!(),
        };
<<<<<<< HEAD

        let region = Region::new();

        let args = &[arg_type.get_type()];
        let args_with_location = &[arg_type.get_type_location(&self.context)];

        let block = Block::new(args_with_location);

        let mut results: Vec<Value> = vec![];

        for i in 0..block.argument_count() {
            let arg = block.argument(i)?;
            results.push(arg.into());
        }

        self.op_return(&block, &results);

        region.append_block(block);

        let function_type = create_fn_signature(args, args);

        let func =
            self.op_func(&id, &function_type, vec![region], FnAttributes::libfunc(false, true))?;

=======
>>>>>>> cae4aaa7
        storage
            .libfuncs
            .insert(id, SierraLibFunc::InlineDataflow(vec![LibFuncArg { loc: 0, ty: arg_type }]));

        Ok(())
    }

    pub fn register_libfunc_dup(
        &'ctx self,
        func_decl: &LibfuncDeclaration,
        storage: &mut Storage<'ctx>,
    ) -> Result<()> {
        let id = func_decl.id.debug_name.as_ref().unwrap().to_string();
        let arg_type = match &func_decl.long_id.generic_args[0] {
            GenericArg::UserType(_) => todo!(),
            GenericArg::Type(type_id) => {
                storage.types.get(&type_id.id.to_string()).expect("type to exist").clone()
            }
            GenericArg::Value(_) => todo!(),
            GenericArg::UserFunc(_) => todo!(),
            GenericArg::Libfunc(_) => todo!(),
        };

<<<<<<< HEAD
        let region = Region::new();

        let args = &[arg_type.get_type()];
        let args_with_location = &[arg_type.get_type_location(&self.context)];

        let block = Block::new(args_with_location);

        // Return the results, 2 times.
        let mut results: Vec<Value> = vec![];

        for i in 0..block.argument_count() {
            let arg = block.argument(i)?;
            results.push(arg.into());
        }

        // 2 times, duplicate.
        for i in 0..block.argument_count() {
            let arg = block.argument(i)?;
            results.push(arg.into());
        }

        self.op_return(&block, &results);

        region.append_block(block);

        let mut return_types = Vec::with_capacity(args.len() * 2);
        return_types.extend_from_slice(args);
        return_types.extend_from_slice(args);

        let function_type = create_fn_signature(args, &return_types);

        let func =
            self.op_func(&id, &function_type, vec![region], FnAttributes::libfunc(false, true))?;

=======
>>>>>>> cae4aaa7
        storage.libfuncs.insert(
            id,
            SierraLibFunc::InlineDataflow(vec![
                LibFuncArg { loc: 0, ty: arg_type.clone() },
                LibFuncArg { loc: 0, ty: arg_type },
            ]),
        );

        Ok(())
    }

    pub fn create_libfunc_felt_add(
        &'ctx self,
        func_decl: &LibfuncDeclaration,
        parent_block: BlockRef<'ctx>,
        storage: &mut Storage<'ctx>,
    ) -> Result<()> {
        let id = func_decl.id.debug_name.as_ref().unwrap().to_string();
        let sierra_felt_type = SierraType::Simple(self.felt_type());
        let felt_type = sierra_felt_type.get_type();
        let felt_type_location = sierra_felt_type.get_type_location(&self.context);

        let region = Region::new();
        // Block in which the calculation occurs
        let entry_block = Block::new(&[felt_type_location, felt_type_location]);
        // Block for wrapping values >= PRIME
        let gte_prime_block = Block::new(&[]);
        // Block for returning values < PRIME
        let in_range_block = Block::new(&[]);

        // res = lhs + rhs
        let lhs = entry_block.argument(0)?.into();
        let rhs = entry_block.argument(1)?.into();
        let res_op = self.op_add(&entry_block, lhs, rhs);
        let res = res_op.result(0)?.into();

        // gt_prime <=> res_result >= PRIME
        let prime_op = self.prime_constant(&entry_block);
        let prime = prime_op.result(0)?.into();
        let gte_prime_op = self.op_cmp(&entry_block, CmpOp::UnsignedGreaterEqual, res, prime);
        let gte_prime = gte_prime_op.result(0)?.into();

        // if gt_prime
        self.op_cond_br(&entry_block, gte_prime, &gte_prime_block, &in_range_block, &[], &[])?;

        //gt prime block
        let wrapped_res_op = self.op_sub(&gte_prime_block, res, prime);
        let wrapped_res = wrapped_res_op.result(0)?.into();
        self.op_return(&gte_prime_block, &[wrapped_res]);

        //in range block
        self.op_return(&in_range_block, &[res]);

        region.append_block(entry_block);
        region.append_block(in_range_block);
        region.append_block(gte_prime_block);
        let func = self.op_func(
            &id,
            &create_fn_signature(&[felt_type, felt_type], &[felt_type]),
            vec![region],
            FnAttributes::libfunc(false, true),
        )?;

        parent_block.append_operation(func);
        storage.libfuncs.insert(
            id,
            SierraLibFunc::create_simple(
                vec![sierra_felt_type.clone(), sierra_felt_type.clone()],
                vec![sierra_felt_type],
            ),
        );
        Ok(())
    }

    pub fn create_libfunc_felt_sub(
        &'ctx self,
        func_decl: &LibfuncDeclaration,
        parent_block: BlockRef<'ctx>,
        storage: &mut Storage<'ctx>,
    ) -> Result<()> {
        let id = func_decl.id.debug_name.as_ref().unwrap().to_string();
        let sierra_felt_type = SierraType::Simple(self.felt_type());
        let felt_type = sierra_felt_type.get_type();
        let felt_type_location = sierra_felt_type.get_type_location(&self.context);

        let region = Region::new();
        // Block in which the calculation occurs
        let entry_block = Block::new(&[felt_type_location, felt_type_location]);
        // Block for wrapping values < 0
        let lt_zero_block = Block::new(&[]);
        // Block for returning values >= 0
        let in_range_block = Block::new(&[]);

        // res = lhs - rhs
        let lhs = entry_block.argument(0)?.into();
        let rhs = entry_block.argument(1)?.into();
        let res_op = self.op_sub(&entry_block, lhs, rhs);
        let res = res_op.result(0)?.into();

        // lt_zero <=> res_result < 0
        let zero_op = self.op_const(&entry_block, "0", felt_type);
        let zero = zero_op.result(0)?.into();
        let lt_zero_op = self.op_cmp(&entry_block, CmpOp::SignedLessThan, res, zero);
        let lt_zero = lt_zero_op.result(0)?.into();

        // if gt_prime
        self.op_cond_br(&entry_block, lt_zero, &lt_zero_block, &in_range_block, &[], &[])?;

        //lt zero block
        let prime_op = self.prime_constant(&lt_zero_block);
        let prime = prime_op.result(0)?.into();
        let wrapped_res_op = self.op_add(&lt_zero_block, res, prime);
        let wrapped_res = wrapped_res_op.result(0)?.into();
        self.op_return(&lt_zero_block, &[wrapped_res]);

        //in range block
        self.op_return(&in_range_block, &[res]);

        region.append_block(entry_block);
        region.append_block(in_range_block);
        region.append_block(lt_zero_block);
        let func = self.op_func(
            &id,
            &create_fn_signature(&[felt_type, felt_type], &[felt_type]),
            vec![region],
            FnAttributes::libfunc(false, true),
        )?;

        parent_block.append_operation(func);
        storage.libfuncs.insert(
            id,
            SierraLibFunc::create_simple(
                vec![sierra_felt_type.clone(), sierra_felt_type.clone()],
                vec![sierra_felt_type],
            ),
        );
        Ok(())
    }

    pub fn create_libfunc_felt_mul(
        &'ctx self,
        func_decl: &LibfuncDeclaration,
        parent_block: BlockRef<'ctx>,
        storage: &mut Storage<'ctx>,
    ) -> Result<()> {
        let id = func_decl.id.debug_name.as_ref().unwrap().to_string();
        let sierra_felt_type = SierraType::Simple(self.felt_type());
        let felt_type = sierra_felt_type.get_type();
        let felt_type_location = sierra_felt_type.get_type_location(&self.context);

        let region = Region::new();
        let block = Block::new(&[felt_type_location, felt_type_location]);

        // Need to first widen arguments so we can accurately calculate the non-modular product before wrapping it back into range
        let wide_type = self.double_felt_type();
        let lhs = block.argument(0)?.into();
        let rhs = block.argument(1)?.into();
        let lhs_wide_op = self.op_zext(&block, lhs, wide_type);
        let rhs_wide_op = self.op_zext(&block, rhs, wide_type);
        let lhs_wide = lhs_wide_op.result(0)?.into();
        let rhs_wide = rhs_wide_op.result(0)?.into();

        // res_wide = lhs_wide * rhs_wide
        let res_wide_op = self.op_mul(&block, lhs_wide, rhs_wide);
        let res_wide = res_wide_op.result(0)?.into();

        //res = res_wide mod PRIME
        let in_range_op = self.op_felt_modulo(&block, res_wide)?;
        let in_range = in_range_op.result(0)?.into();
        let res_op = self.op_trunc(&block, in_range, felt_type);
        let res = res_op.result(0)?.into();

        self.op_return(&block, &[res]);

        region.append_block(block);
        let func = self.op_func(
            &id,
            &create_fn_signature(&[felt_type, felt_type], &[felt_type]),
            vec![region],
            FnAttributes::libfunc(false, true),
        )?;
        parent_block.append_operation(func);

        storage.libfuncs.insert(
            id,
            SierraLibFunc::create_simple(
                vec![sierra_felt_type.clone(), sierra_felt_type.clone()],
                vec![sierra_felt_type],
            ),
        );
        Ok(())
    }

    pub fn create_libfunc_felt_div(
        &'ctx self,
        func_decl: &LibfuncDeclaration,
        parent_block: BlockRef<'ctx>,
        storage: &mut Storage<'ctx>,
    ) -> Result<()> {
        let id = func_decl.id.debug_name.as_ref().unwrap().to_string();
        let sierra_felt_type = SierraType::Simple(self.felt_type());
        let felt_type = sierra_felt_type.get_type();
        let felt_type_location = sierra_felt_type.get_type_location(&self.context);

        let region = Region::new();
        let block = Block::new(&[felt_type_location, felt_type_location]);

        // res = lhs / rhs (where / is modular division)
        let lhs = block.argument(0)?.into();
        let rhs = block.argument(1)?.into();
        let res_op = self.op_felt_div(&region, &block, lhs, rhs)?;
        let res = res_op.result(0)?.into();

        self.op_return(&block, &[res]);

        region.append_block(block);
        let func = self.op_func(
            &id,
            &create_fn_signature(&[felt_type, felt_type], &[felt_type]),
            vec![region],
            FnAttributes::libfunc(false, true),
        )?;
        parent_block.append_operation(func);

        storage.libfuncs.insert(
            id,
            SierraLibFunc::create_simple(
                vec![sierra_felt_type.clone(), sierra_felt_type.clone()],
                vec![sierra_felt_type],
            ),
        );
        Ok(())
    }

    pub fn register_libfunc_felt252_is_zero(
        &'ctx self,
        func_decl: &LibfuncDeclaration,
        storage: &mut Storage<'ctx>,
    ) {
        let id = func_decl.id.debug_name.as_ref().unwrap().to_string();
        storage.libfuncs.insert(
            id,
            SierraLibFunc::Function(LibFuncDef {
                args: vec![LibFuncArg { loc: 0, ty: SierraType::Simple(self.felt_type()) }],
                return_types: vec![vec![], vec![SierraType::Simple(self.felt_type())]],
            }),
        );
    }

    pub fn register_libfunc_enum_match(
        &'ctx self,
        func_decl: &LibfuncDeclaration,
        storage: &mut Storage<'ctx>,
    ) {
        let id = func_decl.id.debug_name.as_ref().unwrap().to_string();

        let arg = if let GenericArg::Type(x) = &func_decl.long_id.generic_args[0] {
            x
        } else {
            unreachable!("enum_match argument should be a type")
        };

        let arg_type = storage.types.get(&arg.id.to_string()).cloned().expect("type should exist");

        if let SierraType::Enum {
            ty: _,
            tag_type: _,
            storage_bytes_len: _,
            storage_type: _,
            variants_types,
        } = arg_type.clone()
        {
            storage.libfuncs.insert(
                id,
                SierraLibFunc::Function(LibFuncDef {
                    args: vec![LibFuncArg { loc: 0, ty: arg_type }],
                    return_types: variants_types.into_iter().map(|x| [x].to_vec()).collect_vec(),
                }),
            );
        } else {
            panic!("enum_match arg_type should be a enum")
        }
    }

    pub fn create_libfunc_uint_to_felt252(
        &'ctx self,
        func_decl: &LibfuncDeclaration,
        parent_block: BlockRef<'ctx>,
        storage: &mut Storage<'ctx>,
        src_type: Type<'ctx>,
    ) -> Result<()> {
        let region = Region::new();
        let block =
            region.append_block(Block::new(&[(src_type, Location::unknown(&self.context))]));

        let op_zext = self.op_zext(&block, block.argument(0)?.into(), self.felt_type());
        self.op_return(&block, &[op_zext.result(0)?.into()]);

        let id = func_decl.id.debug_name.as_ref().unwrap().to_string();
        let func = self.op_func(
            &id,
            &create_fn_signature(&[src_type], &[self.felt_type()]),
            vec![region],
            FnAttributes::libfunc(false, true),
        )?;

        storage.libfuncs.insert(
            id,
            SierraLibFunc::create_simple(
                vec![SierraType::Simple(src_type)],
                vec![SierraType::Simple(self.felt_type())],
            ),
        );
        parent_block.append_operation(func);

        Ok(())
    }

    pub fn create_libfunc_uint_wide_mul(
        &'ctx self,
        func_decl: &LibfuncDeclaration,
        parent_block: BlockRef<'ctx>,
        storage: &mut Storage<'ctx>,
        src_type: Type<'ctx>,
        dst_type: Type<'ctx>,
    ) -> Result<()> {
        let region = Region::new();
        let block = region.append_block(Block::new(&[
            (src_type, Location::unknown(&self.context)),
            (src_type, Location::unknown(&self.context)),
        ]));

        let op_zext_lhs = self.op_zext(&block, block.argument(0)?.into(), dst_type);
        let op_zext_rhs = self.op_zext(&block, block.argument(1)?.into(), dst_type);

        let op_mul =
            self.op_mul(&block, op_zext_lhs.result(0)?.into(), op_zext_rhs.result(0)?.into());
        self.op_return(&block, &[op_mul.result(0)?.into()]);

        let id = func_decl.id.debug_name.as_ref().unwrap().to_string();
        let func = self.op_func(
            &id,
            &create_fn_signature(&[src_type, src_type], &[dst_type]),
            vec![region],
            FnAttributes::libfunc(false, true),
        )?;

        storage.libfuncs.insert(
            id,
            SierraLibFunc::create_simple(
                vec![SierraType::Simple(src_type), SierraType::Simple(src_type)],
                vec![SierraType::Simple(dst_type)],
            ),
        );
        parent_block.append_operation(func);

        Ok(())
    }

    pub fn create_libfunc_u128_wide_mul(
        &'ctx self,
        func_decl: &LibfuncDeclaration,
        parent_block: BlockRef<'ctx>,
        storage: &mut Storage<'ctx>,
    ) -> Result<()> {
        let region = Region::new();
        let block = region.append_block(Block::new(&[
            (self.range_check_type(), Location::unknown(&self.context)),
            (self.u128_type(), Location::unknown(&self.context)),
            (self.u128_type(), Location::unknown(&self.context)),
        ]));

        let op_zext_lhs = self.op_zext(&block, block.argument(1)?.into(), self.u256_type());
        let op_zext_rhs = self.op_zext(&block, block.argument(2)?.into(), self.u256_type());

        let op_mul =
            self.op_mul(&block, op_zext_lhs.result(0)?.into(), op_zext_rhs.result(0)?.into());

        let op_mul_hi = self.op_trunc(&block, op_mul.result(0)?.into(), self.u128_type());
        let op_mul_lo = {
            let op_const = self.op_const(&block, "128", self.u256_type());
            let op_shru =
                self.op_shru(&block, op_mul.result(0)?.into(), op_const.result(0)?.into());
            self.op_trunc(&block, op_shru.result(0)?.into(), self.u128_type())
        };

        self.op_return(
            &block,
            &[block.argument(0)?.into(), op_mul_hi.result(0)?.into(), op_mul_lo.result(0)?.into()],
        );

        let id = func_decl.id.debug_name.as_ref().unwrap().to_string();
        let func = self.op_func(
            &id,
            &create_fn_signature(
                &[self.range_check_type(), self.u128_type(), self.u128_type()],
                &[self.range_check_type(), self.u128_type(), self.u128_type()],
            ),
            vec![region],
            FnAttributes::libfunc(false, true),
        )?;

        storage.libfuncs.insert(
            id,
            SierraLibFunc::create_simple(
                vec![
                    SierraType::Simple(self.range_check_type()),
                    SierraType::Simple(self.u128_type()),
                    SierraType::Simple(self.u128_type()),
                ],
                vec![
                    SierraType::Simple(self.range_check_type()),
                    SierraType::Simple(self.u128_type()),
                    SierraType::Simple(self.u128_type()),
                ],
            ),
        );
        parent_block.append_operation(func);

        Ok(())
    }

    pub fn create_libfunc_uint_safe_divmod(
        &'ctx self,
        func_decl: &LibfuncDeclaration,
        parent_block: BlockRef<'ctx>,
        storage: &mut Storage<'ctx>,
        src_type: Type<'ctx>,
    ) -> Result<()> {
        let region = Region::new();
        let block = region.append_block(Block::new(&[
            (self.range_check_type(), Location::unknown(&self.context)),
            (src_type, Location::unknown(&self.context)),
            (src_type, Location::unknown(&self.context)),
        ]));

        let op_div = self.op_div(&block, block.argument(1)?.into(), block.argument(2)?.into());
        let op_rem = self.op_rem(&block, block.argument(1)?.into(), block.argument(2)?.into());

        self.op_return(
            &block,
            &[block.argument(0)?.into(), op_div.result(0)?.into(), op_rem.result(0)?.into()],
        );

        let id = func_decl.id.debug_name.as_ref().unwrap().to_string();
        let func = self.op_func(
            &id,
            &create_fn_signature(
                &[self.range_check_type(), src_type, src_type],
                &[self.range_check_type(), src_type, src_type],
            ),
            vec![region],
            FnAttributes::libfunc(false, true),
        )?;

        storage.libfuncs.insert(
            id,
            SierraLibFunc::create_simple(
                vec![
                    SierraType::Simple(self.range_check_type()),
                    SierraType::Simple(src_type),
                    SierraType::Simple(src_type),
                ],
                vec![
                    SierraType::Simple(self.range_check_type()),
                    SierraType::Simple(src_type),
                    SierraType::Simple(src_type),
                ],
            ),
        );
        parent_block.append_operation(func);

        Ok(())
    }

    pub fn create_libfunc_bitwise(
        &'ctx self,
        func_decl: &LibfuncDeclaration,
        parent_block: BlockRef<'ctx>,
        storage: &mut Storage<'ctx>,
    ) -> Result<()> {
        let data_in = &[self.u128_type(), self.u128_type()];
        let data_out = &[self.u128_type(), self.u128_type(), self.u128_type()];

        let region = Region::new();
        region.append_block({
            let block = self.new_block(data_in);

            let lhs = block.argument(0)?;
            let rhs = block.argument(1)?;
            let to = self.u128_type();

            let and_ref = self.op_and(&block, lhs.into(), rhs.into(), to);
            let xor_ref = self.op_xor(&block, lhs.into(), rhs.into(), to);
            let or_ref = self.op_or(&block, lhs.into(), rhs.into(), to);

            self.op_return(
                &block,
                &[and_ref.result(0)?.into(), xor_ref.result(0)?.into(), or_ref.result(0)?.into()],
            );

            block
        });

        let fn_id = func_decl.id.debug_name.as_deref().unwrap().to_string();
        let fn_ty = create_fn_signature(data_in, data_out);
        let fn_op =
            self.op_func(&fn_id, &fn_ty, vec![region], FnAttributes::libfunc(false, true))?;

        storage.libfuncs.insert(
            fn_id,
            SierraLibFunc::Function(LibFuncDef {
                args: vec![
                    LibFuncArg { loc: 1, ty: SierraType::Simple(data_in[0]) },
                    LibFuncArg { loc: 2, ty: SierraType::Simple(data_in[1]) },
                ],
                return_types: vec![data_out.iter().copied().map(SierraType::Simple).collect_vec()],
            }),
        );

        parent_block.append_operation(fn_op);
        Ok(())
    }

    pub fn create_libfunc_upcast(
        &'ctx self,
        func_decl: &LibfuncDeclaration,
        parent_block: BlockRef<'ctx>,
        storage: &mut Storage<'ctx>,
    ) -> Result<()> {
        let id = func_decl.id.debug_name.as_ref().unwrap().to_string();

        let src_sierra_type = storage
            .types
            .get(&match &func_decl.long_id.generic_args[0] {
                GenericArg::Type(x) => x.id.to_string(),
                _ => todo!("invalid generic kind"),
            })
            .expect("type to exist")
            .clone();
        let dst_sierra_type = storage
            .types
            .get(&match &func_decl.long_id.generic_args[1] {
                GenericArg::Type(x) => x.id.to_string(),
                _ => todo!("invalid generic kind"),
            })
            .expect("type to exist")
            .clone();

        let src_type = src_sierra_type.get_type();
        let dst_type = dst_sierra_type.get_type();

        match src_type.get_width().unwrap().cmp(&dst_type.get_width().unwrap()) {
            Ordering::Less => {
                let region = Region::new();
                let block = Block::new(&[(src_type, Location::unknown(&self.context))]);

                let op_ref = self.op_zext(&block, block.argument(0)?.into(), dst_type);

                self.op_return(&block, &[op_ref.result(0)?.into()]);
                region.append_block(block);

                let func = self.op_func(
                    &id,
                    &create_fn_signature(&[src_type], &[dst_type]),
                    vec![region],
                    FnAttributes::libfunc(false, true),
                )?;

                storage.libfuncs.insert(
                    id,
                    SierraLibFunc::create_simple(vec![src_sierra_type], vec![dst_sierra_type]),
                );

                parent_block.append_operation(func);
            }
            Ordering::Equal => {
                // Similar to store_local and rename, create an identity function for ease of dataflow processing, under the assumption the optimiser will optimise it out
                self.create_identity_function(func_decl, storage)?;
            }
            Ordering::Greater => todo!("invalid generics for libfunc `upcast`"),
        }

        Ok(())
    }

    /// 2 boolean enums -> 1 bool enum
    pub fn create_libfunc_bool_binop_impl(
        &'ctx self,
        func_decl: &LibfuncDeclaration,
        parent_block: BlockRef<'ctx>,
        storage: &mut Storage<'ctx>,
        bool_op: BoolBinaryOp,
    ) -> Result<()> {
        let data_in = &[self.boolean_enum_type(), self.boolean_enum_type()];
        let data_out = &[self.boolean_enum_type()];

        let bool_variant = SierraType::Struct {
            ty: self.struct_type(&[Type::none(&self.context)]),
            field_types: vec![],
        };

        let bool_sierra_type = SierraType::Enum {
            ty: self.boolean_enum_type(),
            tag_type: self.u16_type(),
            storage_bytes_len: 0,
            storage_type: Type::parse(&self.context, "!llvm.array<0 x i8>").unwrap(),
            variants_types: vec![bool_variant.clone(), bool_variant],
        };

        let region = Region::new();
        region.append_block({
            let block = self.new_block(data_in);

            let lhs = block.argument(0)?;
            let rhs = block.argument(1)?;

            let lhs_tag_value_op =
                self.op_llvm_extractvalue(&block, 0, lhs.into(), self.u16_type())?;
            let lhs_tag_value: Value = lhs_tag_value_op.result(0)?.into();

            let rhs_tag_value_op =
                self.op_llvm_extractvalue(&block, 0, rhs.into(), self.u16_type())?;
            let rhs_tag_value: Value = rhs_tag_value_op.result(0)?.into();

            let bool_op_ref = match bool_op {
                BoolBinaryOp::And => {
                    self.op_and(&block, lhs_tag_value, rhs_tag_value, self.u16_type())
                }
                BoolBinaryOp::Xor => {
                    self.op_xor(&block, lhs_tag_value, rhs_tag_value, self.u16_type())
                }
                BoolBinaryOp::Or => {
                    self.op_or(&block, lhs_tag_value, rhs_tag_value, self.u16_type())
                }
            };

            let enum_op = self.op_llvm_struct(&block, self.boolean_enum_type());
            let enum_value: Value = enum_op.result(0)?.into();

            let enum_res = self.op_llvm_insertvalue(
                &block,
                0,
                enum_value,
                bool_op_ref.result(0)?.into(),
                self.boolean_enum_type(),
            )?;

            self.op_return(&block, &[enum_res.result(0)?.into()]);

            block
        });

        let fn_id = func_decl.id.debug_name.as_deref().unwrap().to_string();
        let fn_ty = create_fn_signature(data_in, data_out);
        let fn_op =
            self.op_func(&fn_id, &fn_ty, vec![region], FnAttributes::libfunc(false, true))?;

        storage.libfuncs.insert(
            fn_id,
            SierraLibFunc::create_simple(
                vec![bool_sierra_type.clone(), bool_sierra_type.clone()],
                vec![bool_sierra_type.clone()],
            ),
        );

        parent_block.append_operation(fn_op);
        Ok(())
    }

    pub fn create_libfunc_bool_not_impl(
        &'ctx self,
        func_decl: &LibfuncDeclaration,
        parent_block: BlockRef<'ctx>,
        storage: &mut Storage<'ctx>,
    ) -> Result<()> {
        let data_in = &[self.boolean_enum_type()];
        let data_out = &[self.boolean_enum_type()];

        let bool_variant = SierraType::Struct {
            ty: self.struct_type(&[Type::none(&self.context)]),
            field_types: vec![],
        };

        let bool_sierra_type = SierraType::Enum {
            ty: self.boolean_enum_type(),
            tag_type: self.u16_type(),
            storage_bytes_len: 0,
            storage_type: Type::parse(&self.context, "!llvm.array<0 x i8>").unwrap(),
            variants_types: vec![bool_variant.clone()],
        };

        let region = Region::new();
        region.append_block({
            let block = self.new_block(data_in);

            let lhs = block.argument(0)?;

            let lhs_tag_value_op =
                self.op_llvm_extractvalue(&block, 0, lhs.into(), self.u16_type())?;
            let lhs_tag_value: Value = lhs_tag_value_op.result(0)?.into();

            let const_1_op = self.op_const(&block, "1", self.u16_type());

            let bool_op_ref =
                self.op_xor(&block, lhs_tag_value, const_1_op.result(0)?.into(), self.u16_type());

            let enum_op = self.op_llvm_struct(&block, self.boolean_enum_type());
            let enum_value: Value = enum_op.result(0)?.into();

            let enum_res = self.op_llvm_insertvalue(
                &block,
                0,
                enum_value,
                bool_op_ref.result(0)?.into(),
                self.boolean_enum_type(),
            )?;

            self.op_return(&block, &[enum_res.result(0)?.into()]);

            block
        });

        let fn_id = func_decl.id.debug_name.as_deref().unwrap().to_string();
        let fn_ty = create_fn_signature(data_in, data_out);
        let fn_op =
            self.op_func(&fn_id, &fn_ty, vec![region], FnAttributes::libfunc(false, true))?;

        storage.libfuncs.insert(
            fn_id,
            SierraLibFunc::create_simple(vec![bool_sierra_type.clone()], vec![bool_sierra_type]),
        );

        parent_block.append_operation(fn_op);
        Ok(())
    }

    /// bool to felt
    ///
    /// Sierra:
    /// `extern fn bool_to_felt252(a: bool) -> felt252 implicits() nopanic;`
    pub fn create_libfunc_bool_to_felt252(
        &'ctx self,
        func_decl: &LibfuncDeclaration,
        parent_block: BlockRef<'ctx>,
        storage: &mut Storage<'ctx>,
    ) -> Result<()> {
        let data_in = &[self.boolean_enum_type()];
        let data_out = &[self.felt_type()];

        let bool_variant = SierraType::Struct {
            ty: self.struct_type(&[Type::none(&self.context)]),
            field_types: vec![],
        };

        let bool_sierra_type = SierraType::Enum {
            ty: self.boolean_enum_type(),
            tag_type: self.u16_type(),
            storage_bytes_len: 0,
            storage_type: Type::parse(&self.context, "!llvm.array<0 x i8>").unwrap(),
            variants_types: vec![bool_variant.clone()],
        };

        let region = Region::new();
        region.append_block({
            let block = self.new_block(data_in);

            let bool_enum = block.argument(0)?;

            let tag_value_op =
                self.op_llvm_extractvalue(&block, 0, bool_enum.into(), self.u16_type())?;
            let tag_value: Value = tag_value_op.result(0)?.into();

            let felt_value = self.op_zext(&block, tag_value, self.felt_type());

            self.op_return(&block, &[felt_value.result(0)?.into()]);

            block
        });

        let fn_id = func_decl.id.debug_name.as_deref().unwrap().to_string();
        let fn_ty = create_fn_signature(data_in, data_out);
        let fn_op =
            self.op_func(&fn_id, &fn_ty, vec![region], FnAttributes::libfunc(false, true))?;

        storage.libfuncs.insert(
            fn_id,
            SierraLibFunc::create_simple(
                vec![bool_sierra_type],
                vec![SierraType::Simple(self.felt_type())],
            ),
        );

        parent_block.append_operation(fn_op);
        Ok(())
    }

    // `extern fn array_new<T>() -> Array<T> nopanic;`
    // in sierra: `array_new<felt252>() -> ([0]);`
    pub fn create_libfunc_array_new(
        &'ctx self,
        func_decl: &LibfuncDeclaration,
        parent_block: BlockRef<'ctx>,
        storage: &mut Storage<'ctx>,
    ) -> Result<()> {
        let id = func_decl.id.debug_name.as_ref().unwrap().to_string();
        let arg_type = match &func_decl.long_id.generic_args[0] {
            GenericArg::UserType(_) => todo!(),
            GenericArg::Type(type_id) => {
                storage.types.get(&type_id.id.to_string()).cloned().expect("type to exist")
            }
            GenericArg::Value(_) => todo!(),
            GenericArg::UserFunc(_) => todo!(),
            GenericArg::Libfunc(_) => todo!(),
        };

        let region = Region::new();

        let block = Block::new(&[]);

        let sierra_type = SierraType::Array {
            ty: self.struct_type(&[self.u32_type(), self.u32_type(), self.llvm_ptr_type()]),
            len_type: self.u32_type(),
            element_type: Box::new(arg_type.clone()),
        };

        let array_value_op = self.op_llvm_struct(&block, sierra_type.get_type());
        let array_value: Value = array_value_op.result(0)?.into();

        let array_len_op = self.op_u32_const(&block, "0");
        let array_len = array_len_op.result(0)?.into();

        let array_capacity_op = self.op_u32_const(&block, "8");
        let array_capacity = array_capacity_op.result(0)?.into();

        let array_element_size = arg_type.get_width();

        // length
        let insert_op =
            self.op_llvm_insertvalue(&block, 0, array_value, array_len, sierra_type.get_type())?;
        let array_value: Value = insert_op.result(0)?.into();

        // capacity
        let insert_op = self.op_llvm_insertvalue(
            &block,
            1,
            array_value,
            array_capacity,
            sierra_type.get_type(),
        )?;
        let array_value: Value = insert_op.result(0)?.into();

        // 8 here is the capacity
        let const_arr_size_bites =
            self.op_const(&block, &(array_element_size * 8).to_string(), self.u64_type());
        let ptr_op = self.call_malloc(&block, const_arr_size_bites.result(0)?.into())?;
        let ptr_val = ptr_op.result(0)?;

        let insert_op = self.op_llvm_insertvalue(
            &block,
            2,
            array_value,
            ptr_val.into(),
            sierra_type.get_type(),
        )?;
        let array_value: Value = insert_op.result(0)?.into();

        self.op_return(&block, &[array_value]);

        let function_type = create_fn_signature(&[], &[sierra_type.get_type()]);

        region.append_block(block);

        let func =
            self.op_func(&id, &function_type, vec![region], FnAttributes::libfunc(false, true))?;

        storage.libfuncs.insert(id, SierraLibFunc::create_simple(vec![], vec![sierra_type]));

        parent_block.append_operation(func);

        Ok(())
    }

    // `extern fn array_append<T>(ref arr: Array<T>, value: T) nopanic;`
    // in sierra `array_append<T>([0], [1]) -> ([2]);`
    pub fn create_libfunc_array_append(
        &'ctx self,
        func_decl: &LibfuncDeclaration,
        parent_block: BlockRef<'ctx>,
        storage: &mut Storage<'ctx>,
    ) -> Result<()> {
        let id = func_decl.id.debug_name.as_ref().unwrap().to_string();
        let arg_type = match &func_decl.long_id.generic_args[0] {
            GenericArg::UserType(_) => todo!(),
            GenericArg::Type(type_id) => {
                storage.types.get(&type_id.id.to_string()).cloned().expect("type to exist")
            }
            GenericArg::Value(_) => todo!(),
            GenericArg::UserFunc(_) => todo!(),
            GenericArg::Libfunc(_) => todo!(),
        };
        let region = Region::new();

        let sierra_type = SierraType::Array {
            ty: self.struct_type(&[self.u32_type(), self.u32_type(), self.llvm_ptr_type()]),
            len_type: self.u32_type(),
            element_type: Box::new(arg_type.clone()),
        };

        let block = region.append_block(Block::new(&[
            sierra_type.get_type_location(&self.context),
            arg_type.get_type_location(&self.context),
        ]));

        let array_type = sierra_type.get_type();
        let array_type_with_loc = sierra_type.get_type_location(&self.context);

        let array_value = block.argument(0)?;
        let append_value = block.argument(1)?;

        // todo: resize array

        // check if len < capacity
        let array_len_op =
            self.op_llvm_extractvalue(&block, 0, array_value.into(), self.u32_type())?;
        let array_len = array_len_op.result(0)?;

        let array_capacity_op =
            self.op_llvm_extractvalue(&block, 1, array_value.into(), self.u32_type())?;
        let array_capacity = array_capacity_op.result(0)?;

        let realloc_block = region.append_block(Block::new(&[]));
        let append_value_block = region.append_block(Block::new(&[array_type_with_loc]));

        let is_less =
            self.op_cmp(&block, CmpOp::SignedLessThan, array_len.into(), array_capacity.into());

        self.op_cond_br(
            &block,
            is_less.result(0)?.into(),
            &append_value_block,
            &realloc_block,
            &[array_value.into()],
            &[],
        )?;

        // reallocate with more capacity

        self.op_br(&realloc_block, &append_value_block, &[array_value.into()]);

        // append value and len + 1
        let array_value = append_value_block.argument(0)?;

        // get the data pointer
        let data_ptr_op = self.op_llvm_extractvalue(
            &append_value_block,
            2,
            array_value.into(),
            self.llvm_ptr_type(),
        )?;
        let data_ptr: Value = data_ptr_op.result(0)?.into();

        // get the pointer to the data index
        let value_ptr_op = self.op_llvm_gep_dynamic(
            &append_value_block,
            &[array_len.into()],
            data_ptr,
            arg_type.get_type(),
        )?;
        let value_ptr = value_ptr_op.result(0)?.into();
        // update the value
        self.op_llvm_store(&append_value_block, append_value.into(), value_ptr)?;

        // increment the length
        let const_1 = self.op_const(&append_value_block, "1", array_len.r#type());
        let len_plus_1 =
            self.op_add(&append_value_block, array_len.into(), const_1.result(0)?.into());

        let insert_op = self.op_llvm_insertvalue(
            &append_value_block,
            0,
            array_value.into(),
            len_plus_1.result(0)?.into(),
            array_type,
        )?;
        let array_value = insert_op.result(0)?;

        self.op_return(&append_value_block, &[array_value.into()]);

        let function_type = create_fn_signature(
            &[sierra_type.get_type(), arg_type.get_type()],
            &[sierra_type.get_type()],
        );

        let func =
            self.op_func(&id, &function_type, vec![region], FnAttributes::libfunc(false, true))?;

        storage.libfuncs.insert(
            id,
            SierraLibFunc::create_simple(vec![sierra_type.clone(), arg_type], vec![sierra_type]),
        );

        parent_block.append_operation(func);

        Ok(())
    }
}<|MERGE_RESOLUTION|>--- conflicted
+++ resolved
@@ -453,33 +453,6 @@
             GenericArg::UserFunc(_) => todo!(),
             GenericArg::Libfunc(_) => todo!(),
         };
-<<<<<<< HEAD
-
-        let region = Region::new();
-
-        let args = &[arg_type.get_type()];
-        let args_with_location = &[arg_type.get_type_location(&self.context)];
-
-        let block = Block::new(args_with_location);
-
-        let mut results: Vec<Value> = vec![];
-
-        for i in 0..block.argument_count() {
-            let arg = block.argument(i)?;
-            results.push(arg.into());
-        }
-
-        self.op_return(&block, &results);
-
-        region.append_block(block);
-
-        let function_type = create_fn_signature(args, args);
-
-        let func =
-            self.op_func(&id, &function_type, vec![region], FnAttributes::libfunc(false, true))?;
-
-=======
->>>>>>> cae4aaa7
         storage
             .libfuncs
             .insert(id, SierraLibFunc::InlineDataflow(vec![LibFuncArg { loc: 0, ty: arg_type }]));
@@ -503,43 +476,6 @@
             GenericArg::Libfunc(_) => todo!(),
         };
 
-<<<<<<< HEAD
-        let region = Region::new();
-
-        let args = &[arg_type.get_type()];
-        let args_with_location = &[arg_type.get_type_location(&self.context)];
-
-        let block = Block::new(args_with_location);
-
-        // Return the results, 2 times.
-        let mut results: Vec<Value> = vec![];
-
-        for i in 0..block.argument_count() {
-            let arg = block.argument(i)?;
-            results.push(arg.into());
-        }
-
-        // 2 times, duplicate.
-        for i in 0..block.argument_count() {
-            let arg = block.argument(i)?;
-            results.push(arg.into());
-        }
-
-        self.op_return(&block, &results);
-
-        region.append_block(block);
-
-        let mut return_types = Vec::with_capacity(args.len() * 2);
-        return_types.extend_from_slice(args);
-        return_types.extend_from_slice(args);
-
-        let function_type = create_fn_signature(args, &return_types);
-
-        let func =
-            self.op_func(&id, &function_type, vec![region], FnAttributes::libfunc(false, true))?;
-
-=======
->>>>>>> cae4aaa7
         storage.libfuncs.insert(
             id,
             SierraLibFunc::InlineDataflow(vec![
