use std::{cell::RefCell, cmp::Ordering, rc::Rc};

use cairo_lang_sierra::program::{GenericArg, LibfuncDeclaration};
use color_eyre::Result;
use itertools::Itertools;
use melior_next::ir::{Block, BlockRef, Location, Region, Type, TypeLike, Value};
use tracing::debug;

use crate::{
    compiler::{CmpOp, Compiler, SierraType, Storage},
    utility::create_fn_signature,
};

<<<<<<< HEAD
use self::lib_func_def::{LibFuncArg, LibFuncDef, SierraLibFunc};

pub mod lib_func_def;
=======
pub mod sierra_enum;
>>>>>>> cafaf722

#[derive(Debug, Clone, Copy, PartialEq, Eq)]
pub enum BinaryOp {
    Add,
    Sub,
    Mul,
    Div,
}

impl<'ctx> Compiler<'ctx> {
    pub fn process_libfuncs(&'ctx self, storage: Rc<RefCell<Storage<'ctx>>>) -> Result<()> {
        for func_decl in &self.program.libfunc_declarations {
            let id = func_decl.id.id;
            let name = func_decl.long_id.generic_id.0.as_str();
            debug!(name, id, "processing libfunc decl");

            let parent_block = self.module.body();

            match name {
                // no-ops
                // NOTE jump stops being a nop if return types are stored
                "branch_align"
                | "revoke_ap_tracking"
                | "disable_ap_tracking"
                | "drop"
                | "jump"
                | "alloc_local"
                | "finalize_locals" => self.register_nop(func_decl, storage.clone()),
                "function_call" => continue, // Skip function call because it works differently than all the others
                "felt252_const" => {
                    self.create_libfunc_int_const(func_decl, self.felt_type(), storage.clone());
                }
                "felt252_add" => {
                    self.create_libfunc_felt_binary_op(
                        func_decl,
                        parent_block,
                        storage.clone(),
                        BinaryOp::Add,
                    )?;
                }
                "felt252_sub" => {
                    self.create_libfunc_felt_binary_op(
                        func_decl,
                        parent_block,
                        storage.clone(),
                        BinaryOp::Sub,
                    )?;
                }
                "felt252_mul" => {
                    self.create_libfunc_felt_binary_op(
                        func_decl,
                        parent_block,
                        storage.clone(),
                        BinaryOp::Mul,
                    )?;
                }
                "felt252_div" => {
                    self.create_libfunc_felt_binary_op(
                        func_decl,
                        parent_block,
                        storage.clone(),
                        BinaryOp::Div,
                    )?;
                }
                "felt252_is_zero" => {
                    // Note no actual function is created here, however types are registered
                    self.register_libfunc_felt252_is_zero(func_decl, storage.clone());
                }
                "dup" => {
                    self.create_libfunc_dup(func_decl, parent_block, storage.clone())?;
                }
                "enum_init" => {
                    self.create_libfunc_enum_init(func_decl, parent_block, storage.clone())?;
                }
                "struct_construct" => {
                    self.create_libfunc_struct_construct(func_decl, parent_block, storage.clone())?;
                }
                "struct_deconstruct" => {
                    self.create_libfunc_struct_deconstruct(
                        func_decl,
                        parent_block,
                        storage.clone(),
                    )?;
                }
                "store_temp" | "rename" => {
                    self.create_identity_function(func_decl, parent_block, storage.clone())?;
                }
                "u8_const" => {
                    self.create_libfunc_int_const(func_decl, self.u8_type(), storage.clone());
                }
                "u16_const" => {
                    self.create_libfunc_int_const(func_decl, self.u16_type(), storage.clone());
                }
                "u32_const" => {
                    self.create_libfunc_int_const(func_decl, self.u32_type(), storage.clone());
                }
                "u64_const" => {
                    self.create_libfunc_int_const(func_decl, self.u64_type(), storage.clone());
                }
                "u128_const" => {
                    self.create_libfunc_int_const(func_decl, self.u128_type(), storage.clone());
                }
                "u8_to_felt252" => {
                    self.create_libfunc_uint_to_felt252(
                        func_decl,
                        parent_block,
                        &mut storage.borrow_mut(),
                        self.u8_type(),
                    )?;
                }
                "u16_to_felt252" => {
                    self.create_libfunc_uint_to_felt252(
                        func_decl,
                        parent_block,
                        &mut storage.borrow_mut(),
                        self.u16_type(),
                    )?;
                }
                "u32_to_felt252" => {
                    self.create_libfunc_uint_to_felt252(
                        func_decl,
                        parent_block,
                        &mut storage.borrow_mut(),
                        self.u32_type(),
                    )?;
                }
                "u64_to_felt252" => {
                    self.create_libfunc_uint_to_felt252(
                        func_decl,
                        parent_block,
                        &mut storage.borrow_mut(),
                        self.u64_type(),
                    )?;
                }
                "u128_to_felt252" => {
                    self.create_libfunc_uint_to_felt252(
                        func_decl,
                        parent_block,
                        &mut storage.borrow_mut(),
                        self.u128_type(),
                    )?;
                }
                "u8_wide_mul" => {
                    self.create_libfunc_uint_wide_mul(
                        func_decl,
                        parent_block,
                        &mut storage.borrow_mut(),
                        self.u8_type(),
                        self.u16_type(),
                    )?;
                }
                "u16_wide_mul" => {
                    self.create_libfunc_uint_wide_mul(
                        func_decl,
                        parent_block,
                        &mut storage.borrow_mut(),
                        self.u16_type(),
                        self.u32_type(),
                    )?;
                }
                "u32_wide_mul" => {
                    self.create_libfunc_uint_wide_mul(
                        func_decl,
                        parent_block,
                        &mut storage.borrow_mut(),
                        self.u32_type(),
                        self.u64_type(),
                    )?;
                }
                "u64_wide_mul" => {
                    self.create_libfunc_uint_wide_mul(
                        func_decl,
                        parent_block,
                        &mut storage.borrow_mut(),
                        self.u64_type(),
                        self.u128_type(),
                    )?;
                }
                "u128_wide_mul" => {
                    self.create_libfunc_u128_wide_mul(
                        func_decl,
                        parent_block,
                        &mut storage.borrow_mut(),
                    )?;
                }
                "bitwise" => {
                    self.create_libfunc_bitwise(
                        func_decl,
                        parent_block,
                        &mut storage.borrow_mut(),
                    )?;
                }
                "upcast" => {
                    self.create_libfunc_upcast(func_decl, parent_block, storage.clone())?;
                }
                _ => debug!(?func_decl, "unhandled libfunc"),
            }
        }

        debug!(types = ?RefCell::borrow(&*storage).types, "processed");
        Ok(())
    }

    fn register_nop(&self, func_decl: &LibfuncDeclaration, storage: Rc<RefCell<Storage<'ctx>>>) {
        let id = Self::normalize_func_name(func_decl.id.debug_name.as_ref().unwrap().as_str())
            .to_string();
        storage.borrow_mut().libfuncs.insert(id, SierraLibFunc::create_simple(vec![], vec![]));
    }

    pub fn create_libfunc_int_const(
        &'ctx self,
        func_decl: &LibfuncDeclaration,
        ty: Type<'ctx>,
        storage: Rc<RefCell<Storage<'ctx>>>,
    ) {
        let arg = match func_decl.long_id.generic_args.as_slice() {
            [GenericArg::Value(value)] => value.to_string(),
            _ => unreachable!("Expected generic arg of const creation function to be a Value"),
        };

        let id = Self::normalize_func_name(func_decl.id.debug_name.as_deref().unwrap()).to_string();

        storage
            .borrow_mut()
            .libfuncs
            .insert(id, SierraLibFunc::create_constant(SierraType::Simple(ty), arg));
    }

    pub fn create_libfunc_struct_construct(
        &'ctx self,
        func_decl: &LibfuncDeclaration,
        parent_block: BlockRef<'ctx>,
        storage: Rc<RefCell<Storage<'ctx>>>,
    ) -> Result<()> {
        let id = Self::normalize_func_name(func_decl.id.debug_name.as_ref().unwrap().as_str())
            .to_string();
        let arg_type = match &func_decl.long_id.generic_args[0] {
            GenericArg::UserType(_) => todo!(),
            GenericArg::Type(type_id) => {
                let storage = RefCell::borrow(&*storage);
                let ty =
                    storage.types.get(&type_id.id.to_string()).cloned().expect("type to exist");

                ty
            }
            GenericArg::Value(_) => todo!(),
            GenericArg::UserFunc(_) => todo!(),
            GenericArg::Libfunc(_) => todo!(),
        };

        let args =
            arg_type.get_field_types().expect("arg should be a struct type and have field types");
        let args_with_location =
            args.iter().map(|x| (*x, Location::unknown(&self.context))).collect_vec();

        let region = Region::new();

        let block = Block::new(&args_with_location);

        let mut struct_type_op = self.op_llvm_struct(&block, &args);

        for i in 0..block.argument_count() {
            let arg = block.argument(i)?;
            let struct_value = struct_type_op.result(0)?.into();
            struct_type_op =
                self.op_llvm_insertvalue(&block, i, struct_value, arg.into(), arg_type.get_type())?;
        }

        let struct_value: Value = struct_type_op.result(0)?.into();
        self.op_return(&block, &[struct_value]);

        let function_type = create_fn_signature(&args, &[arg_type.get_type()]);

        region.append_block(block);

        let func = self.op_func(&id, &function_type, vec![region], false, false)?;

        {
            let mut storage = storage.borrow_mut();
            storage.libfuncs.insert(
                id,
                SierraLibFunc::create_simple(
                    arg_type.get_field_sierra_types().unwrap().to_vec(),
                    vec![arg_type],
                ),
            );
        }

        parent_block.append_operation(func);

        Ok(())
    }

    /// Extract (destructure) each struct member (in order) into variables.
    pub fn create_libfunc_struct_deconstruct(
        &'ctx self,
        func_decl: &LibfuncDeclaration,
        parent_block: BlockRef<'ctx>,
        storage: Rc<RefCell<Storage<'ctx>>>,
    ) -> Result<()> {
        let mut storage = storage.borrow_mut();

        let struct_type = storage
            .types
            .get(&match &func_decl.long_id.generic_args[0] {
                GenericArg::Type(x) => x.id.to_string(),
                _ => todo!("handler other types (error?)"),
            })
            .expect("struct type not found");
        let (struct_ty, field_types) = match struct_type {
            SierraType::Struct { ty, field_types } => (*ty, field_types.as_slice()),
            _ => todo!("handle non-struct types (error)"),
        };

        let region = Region::new();
        region.append_block({
            let block = Block::new(&[(struct_ty, Location::unknown(&self.context))]);

            let struct_value = block.argument(0)?;

            let mut result_ops = Vec::with_capacity(field_types.len());
            for (i, arg_ty) in field_types.iter().enumerate() {
                let op_ref =
                    self.op_llvm_extractvalue(&block, i, struct_value.into(), arg_ty.get_type())?;
                result_ops.push(op_ref);
            }

            let result_values: Vec<_> =
                result_ops.iter().map(|x| x.result(0).map(Into::into)).try_collect()?;
            self.op_return(&block, &result_values);

            block
        });

        let fn_id = Self::normalize_func_name(func_decl.id.debug_name.as_deref().unwrap());
        let fn_ty = create_fn_signature(
            &[struct_ty],
            field_types.iter().map(|x| x.get_type()).collect::<Vec<_>>().as_slice(),
        );
        let fn_op = self.op_func(&fn_id, &fn_ty, vec![region], false, false)?;

        let return_types = field_types.to_vec();
        let struct_type = struct_type.clone();
        storage.libfuncs.insert(
            fn_id.into_owned(),
            SierraLibFunc::create_simple(vec![struct_type], return_types),
        );

        parent_block.append_operation(fn_op);
        Ok(())
    }

    /// Returns the given value, needed so its handled nicely when processing statements
    /// and the variable id gets assigned to the returned value.
    pub fn create_identity_function(
        &'ctx self,
        func_decl: &LibfuncDeclaration,
        parent_block: BlockRef<'ctx>,
        storage: Rc<RefCell<Storage<'ctx>>>,
    ) -> Result<()> {
        let id = Self::normalize_func_name(func_decl.id.debug_name.as_ref().unwrap().as_str())
            .to_string();

        let arg_type = match &func_decl.long_id.generic_args[0] {
            GenericArg::UserType(_) => todo!(),
            GenericArg::Type(type_id) => {
                let storage = RefCell::borrow(&*storage);
                let ty = storage.types.get(&type_id.id.to_string()).expect("type to exist");

                ty.clone()
            }
            GenericArg::Value(_) => todo!(),
            GenericArg::UserFunc(_) => todo!(),
            GenericArg::Libfunc(_) => todo!(),
        };

        let region = Region::new();

        let args = &[arg_type.get_type()];
        let args_with_location = &[arg_type.get_type_location(&self.context)];

        let block = Block::new(args_with_location);

        let mut results: Vec<Value> = vec![];

        for i in 0..block.argument_count() {
            let arg = block.argument(i)?;
            results.push(arg.into());
        }

        self.op_return(&block, &results);

        region.append_block(block);

        let function_type = create_fn_signature(args, args);

        let func = self.op_func(&id, &function_type, vec![region], false, false)?;

        {
            let mut storage = storage.borrow_mut();
            storage
                .libfuncs
                .insert(id, SierraLibFunc::create_simple(vec![arg_type.clone()], vec![arg_type]));
        }

        parent_block.append_operation(func);

        Ok(())
    }

    pub fn create_libfunc_dup(
        &'ctx self,
        func_decl: &LibfuncDeclaration,
        parent_block: BlockRef<'ctx>,
        storage: Rc<RefCell<Storage<'ctx>>>,
    ) -> Result<()> {
        let id = Self::normalize_func_name(func_decl.id.debug_name.as_ref().unwrap().as_str())
            .to_string();
        let arg_type = match &func_decl.long_id.generic_args[0] {
            GenericArg::UserType(_) => todo!(),
            GenericArg::Type(type_id) => {
                let storage = RefCell::borrow(&*storage);
                let ty = storage.types.get(&type_id.id.to_string()).expect("type to exist");

                ty.clone()
            }
            GenericArg::Value(_) => todo!(),
            GenericArg::UserFunc(_) => todo!(),
            GenericArg::Libfunc(_) => todo!(),
        };

        let region = Region::new();

        let args = &[arg_type.get_type()];
        let args_with_location = &[arg_type.get_type_location(&self.context)];

        let block = Block::new(args_with_location);

        // Return the results, 2 times.
        let mut results: Vec<Value> = vec![];

        for i in 0..block.argument_count() {
            let arg = block.argument(i)?;
            results.push(arg.into());
        }

        // 2 times, duplicate.
        for i in 0..block.argument_count() {
            let arg = block.argument(i)?;
            results.push(arg.into());
        }

        self.op_return(&block, &results);

        region.append_block(block);

        let mut return_types = Vec::with_capacity(args.len() * 2);
        return_types.extend_from_slice(args);
        return_types.extend_from_slice(args);

        let function_type = create_fn_signature(args, &return_types);

        let func = self.op_func(&id, &function_type, vec![region], false, false)?;

        {
            let mut storage = storage.borrow_mut();
            storage.libfuncs.insert(
                id,
                SierraLibFunc::create_simple(
                    vec![arg_type.clone()],
                    vec![arg_type.clone(), arg_type],
                ),
            );
        }

        parent_block.append_operation(func);

        Ok(())
    }

    pub fn create_libfunc_felt_binary_op(
        &'ctx self,
        func_decl: &LibfuncDeclaration,
        parent_block: BlockRef<'ctx>,
        storage: Rc<RefCell<Storage<'ctx>>>,
        binary_op: BinaryOp,
    ) -> Result<()> {
        let id = Self::normalize_func_name(func_decl.id.debug_name.as_ref().unwrap().as_str())
            .to_string();
        let sierra_felt_type = SierraType::Simple(self.felt_type());
        let felt_type = sierra_felt_type.get_type();
        let felt_type_location = sierra_felt_type.get_type_location(&self.context);

        let region = Region::new();
        let entry_block = Block::new(&[felt_type_location, felt_type_location]);
        let entry_block = region.append_block(entry_block);

        let lhs = entry_block.argument(0)?;
        let rhs = entry_block.argument(1)?;

        let res = match binary_op {
            BinaryOp::Add => self.op_add(&entry_block, lhs.into(), rhs.into()),
            BinaryOp::Sub => self.op_sub(&entry_block, lhs.into(), rhs.into()),
            BinaryOp::Mul => {
                let lhs_zext = self.op_zext(&entry_block, lhs.into(), self.double_felt_type());
                let rhs_zext = self.op_zext(&entry_block, rhs.into(), self.double_felt_type());
                self.op_mul(&entry_block, lhs_zext.result(0)?.into(), rhs_zext.result(0)?.into())
            }
            BinaryOp::Div => self.op_felt_div(&region, &entry_block, lhs.into(), rhs.into())?,
        };
        let res_result = res.result(0)?;

        let end_block = region.append_block({
            let block = Block::new(&[(felt_type, Location::unknown(&self.context))]);

            self.op_return(&block, &[block.argument(0)?.into()]);
            block
        });

        match binary_op {
            BinaryOp::Add => {
                let prime = self.prime_constant(&entry_block);
                let prime_value = prime.result(0)?;

                let cmp_op = self.op_cmp(
                    &entry_block,
                    CmpOp::UnsignedGreaterEqual,
                    res_result.into(),
                    prime_value.into(),
                );
                let cmp_op_value = cmp_op.result(0)?;

                let mod_block = region.append_block({
                    let block = Block::new(&[]);

                    let res = self.op_sub(&block, res_result.into(), prime_value.into());
                    let res_value = res.result(0)?;

                    self.op_br(&block, &end_block, &[res_value.into()]);
                    block
                });

                self.op_cond_br(
                    &entry_block,
                    cmp_op_value.into(),
                    &mod_block,
                    &end_block,
                    &[],
                    &[res_result.into()],
                )?;
            }
            BinaryOp::Sub => {
                let prime = self.prime_constant(&entry_block);
                let prime_value = prime.result(0)?;

                let cmp_op = self.op_cmp(&entry_block, CmpOp::UnsignedLess, lhs.into(), rhs.into());
                let cmp_op_value = cmp_op.result(0)?;

                let mod_block = region.append_block({
                    let block = Block::new(&[]);

                    let res = self.op_sub(&block, res_result.into(), prime_value.into());
                    let res_value = res.result(0)?;

                    self.op_br(&block, &end_block, &[res_value.into()]);
                    block
                });

                self.op_cond_br(
                    &entry_block,
                    cmp_op_value.into(),
                    &mod_block,
                    &end_block,
                    &[],
                    &[res_result.into()],
                )?;
            }
            _ => {
                let res = self.op_felt_modulo(&entry_block, res_result.into())?;

                // Truncate to i256 after a multiplication.
                let res = match binary_op {
                    BinaryOp::Mul => {
                        self.op_trunc(&entry_block, res.result(0)?.into(), self.felt_type())
                    }
                    _ => res,
                };

                self.op_br(&entry_block, &end_block, &[res.result(0)?.into()]);
            }
        };

        let func = self.op_func(
            &id,
            &create_fn_signature(&[felt_type, felt_type], &[felt_type]),
            vec![region],
            false,
            false,
        )?;

        storage.borrow_mut().libfuncs.insert(
            id,
            SierraLibFunc::create_simple(
                vec![sierra_felt_type.clone(), sierra_felt_type.clone()],
                vec![sierra_felt_type],
            ),
        );

        parent_block.append_operation(func);
        Ok(())
    }

    pub fn register_libfunc_felt252_is_zero(
        &'ctx self,
        func_decl: &LibfuncDeclaration,
        storage: Rc<RefCell<Storage<'ctx>>>,
    ) {
        let id = Self::normalize_func_name(func_decl.id.debug_name.as_ref().unwrap().as_str())
            .to_string();
        storage.borrow_mut().libfuncs.insert(
            id,
            SierraLibFunc::Function(LibFuncDef {
                args: vec![LibFuncArg { loc: 0, ty: SierraType::Simple(self.felt_type()) }],
                return_types: vec![vec![], vec![SierraType::Simple(self.felt_type())]],
            }),
        );
    }

    pub fn create_libfunc_uint_to_felt252(
        &'ctx self,
        func_decl: &LibfuncDeclaration,
        parent_block: BlockRef<'ctx>,
        storage: &mut Storage<'ctx>,
        src_type: Type<'ctx>,
    ) -> Result<()> {
        let region = Region::new();
        let block =
            region.append_block(Block::new(&[(src_type, Location::unknown(&self.context))]));

        let op_zext = self.op_zext(&block, block.argument(0)?.into(), self.felt_type());
        self.op_return(&block, &[op_zext.result(0)?.into()]);

        let id =
            Self::normalize_func_name(func_decl.id.debug_name.as_deref().unwrap()).into_owned();
        let func = self.op_func(
            &id,
            &create_fn_signature(&[src_type], &[self.felt_type()]),
            vec![region],
            false,
            false,
        )?;

        storage.libfuncs.insert(
            id,
            FunctionDef {
                args: vec![SierraType::Simple(src_type)],
                return_types: vec![SierraType::Simple(self.felt_type())],
            },
        );
        parent_block.append_operation(func);

        Ok(())
    }

    pub fn create_libfunc_uint_wide_mul(
        &'ctx self,
        func_decl: &LibfuncDeclaration,
        parent_block: BlockRef<'ctx>,
        storage: &mut Storage<'ctx>,
        src_type: Type<'ctx>,
        dst_type: Type<'ctx>,
    ) -> Result<()> {
        let region = Region::new();
        let block = region.append_block(Block::new(&[
            (src_type, Location::unknown(&self.context)),
            (src_type, Location::unknown(&self.context)),
        ]));

        let op_zext_lhs = self.op_zext(&block, block.argument(0)?.into(), dst_type);
        let op_zext_rhs = self.op_zext(&block, block.argument(1)?.into(), dst_type);

        let op_mul =
            self.op_mul(&block, op_zext_lhs.result(0)?.into(), op_zext_rhs.result(0)?.into());
        self.op_return(&block, &[op_mul.result(0)?.into()]);

        let id =
            Self::normalize_func_name(func_decl.id.debug_name.as_deref().unwrap()).into_owned();
        let func = self.op_func(
            &id,
            &create_fn_signature(&[src_type, src_type], &[dst_type]),
            vec![region],
            false,
            false,
        )?;

        storage.libfuncs.insert(
            id,
            FunctionDef {
                args: vec![SierraType::Simple(src_type), SierraType::Simple(src_type)],
                return_types: vec![SierraType::Simple(dst_type)],
            },
        );
        parent_block.append_operation(func);

        Ok(())
    }

    pub fn create_libfunc_u128_wide_mul(
        &'ctx self,
        func_decl: &LibfuncDeclaration,
        parent_block: BlockRef<'ctx>,
        storage: &mut Storage<'ctx>,
    ) -> Result<()> {
        let region = Region::new();
        let block = region.append_block(Block::new(&[
            (self.range_check_type(), Location::unknown(&self.context)),
            (self.u128_type(), Location::unknown(&self.context)),
            (self.u128_type(), Location::unknown(&self.context)),
        ]));

        let op_zext_lhs = self.op_zext(&block, block.argument(1)?.into(), self.u256_type());
        let op_zext_rhs = self.op_zext(&block, block.argument(2)?.into(), self.u256_type());

        let op_mul =
            self.op_mul(&block, op_zext_lhs.result(0)?.into(), op_zext_rhs.result(0)?.into());

        let op_mul_hi = self.op_trunc(&block, op_mul.result(0)?.into(), self.u128_type());
        let op_mul_lo = {
            let op_const = self.op_const(&block, "128", self.u256_type());
            let op_shru =
                self.op_shru(&block, op_mul.result(0)?.into(), op_const.result(0)?.into());
            self.op_trunc(&block, op_shru.result(0)?.into(), self.u128_type())
        };

        self.op_return(
            &block,
            &[block.argument(0)?.into(), op_mul_hi.result(0)?.into(), op_mul_lo.result(0)?.into()],
        );

        let id =
            Self::normalize_func_name(func_decl.id.debug_name.as_deref().unwrap()).into_owned();
        let func = self.op_func(
            &id,
            &create_fn_signature(
                &[self.range_check_type(), self.u128_type(), self.u128_type()],
                &[self.range_check_type(), self.u128_type(), self.u128_type()],
            ),
            vec![region],
            false,
            false,
        )?;

        storage.libfuncs.insert(
            id,
            FunctionDef {
                args: vec![
                    SierraType::Simple(self.range_check_type()),
                    SierraType::Simple(self.u128_type()),
                    SierraType::Simple(self.u128_type()),
                ],
                return_types: vec![
                    SierraType::Simple(self.range_check_type()),
                    SierraType::Simple(self.u128_type()),
                    SierraType::Simple(self.u128_type()),
                ],
            },
        );
        parent_block.append_operation(func);

        Ok(())
    }

    pub fn create_libfunc_bitwise(
        &'ctx self,
        func_decl: &LibfuncDeclaration,
        parent_block: BlockRef<'ctx>,
        storage: &mut Storage<'ctx>,
    ) -> Result<()> {
        let data_in = &[self.u128_type(), self.u128_type()];
        let data_out = &[self.u128_type(), self.u128_type(), self.u128_type()];

        let region = Region::new();
        region.append_block({
            let block = self.new_block(data_in);

            let lhs = block.argument(0)?;
            let rhs = block.argument(1)?;
            let to = self.u128_type();

            let and_ref = self.op_and(&block, lhs.into(), rhs.into(), to);
            let xor_ref = self.op_xor(&block, lhs.into(), rhs.into(), to);
            let or_ref = self.op_or(&block, lhs.into(), rhs.into(), to);

            self.op_return(
                &block,
                &[and_ref.result(0)?.into(), xor_ref.result(0)?.into(), or_ref.result(0)?.into()],
            );

            block
        });

        let fn_id = Self::normalize_func_name(func_decl.id.debug_name.as_deref().unwrap());
        let fn_ty = create_fn_signature(data_in, data_out);
        let fn_op = self.op_func(&fn_id, &fn_ty, vec![region], false, false)?;

        storage.libfuncs.insert(
            fn_id.into_owned(),
            SierraLibFunc::Function(LibFuncDef {
                args: vec![
                    LibFuncArg { loc: 1, ty: SierraType::Simple(data_in[0]) },
                    LibFuncArg { loc: 2, ty: SierraType::Simple(data_in[1]) },
                ],
                return_types: vec![data_out.iter().copied().map(SierraType::Simple).collect_vec()],
            }),
        );

        parent_block.append_operation(fn_op);
        Ok(())
    }

    pub fn create_libfunc_upcast(
        &'ctx self,
        func_decl: &LibfuncDeclaration,
        parent_block: BlockRef<'ctx>,
        storage: Rc<RefCell<Storage<'ctx>>>,
    ) -> Result<()> {
        let id = Self::normalize_func_name(func_decl.id.debug_name.as_deref().unwrap()).to_string();

        let src_sierra_type = storage
            .borrow()
            .types
            .get(&match &func_decl.long_id.generic_args[0] {
                GenericArg::Type(x) => x.id.to_string(),
                _ => todo!("invalid generic kind"),
            })
            .expect("type to exist")
            .clone();
        let dst_sierra_type = storage
            .borrow()
            .types
            .get(&match &func_decl.long_id.generic_args[1] {
                GenericArg::Type(x) => x.id.to_string(),
                _ => todo!("invalid generic kind"),
            })
            .expect("type to exist")
            .clone();

        let src_type = src_sierra_type.get_type();
        let dst_type = dst_sierra_type.get_type();

        match src_type.get_width().unwrap().cmp(&dst_type.get_width().unwrap()) {
            Ordering::Less => {
                let region = Region::new();
                let block = Block::new(&[(src_type, Location::unknown(&self.context))]);

                let op_ref = self.op_zext(&block, block.argument(0)?.into(), dst_type);

                self.op_return(&block, &[op_ref.result(0)?.into()]);
                region.append_block(block);

                let func = self.op_func(
                    &id,
                    &create_fn_signature(&[src_type], &[dst_type]),
                    vec![region],
                    false,
                    false,
                )?;

                storage.borrow_mut().libfuncs.insert(
                    id,
                    SierraLibFunc::create_simple(vec![src_sierra_type], vec![dst_sierra_type]),
                );

                parent_block.append_operation(func);
            }
            Ordering::Equal => {
                // Similar to store_local and rename, create an identity function for ease of dataflow processing, under the assumption the optimiser will optimise it out
                self.create_identity_function(func_decl, parent_block, storage.clone())?;
            }
            Ordering::Greater => todo!("invalid generics for libfunc `upcast`"),
        }

        Ok(())
    }
}<|MERGE_RESOLUTION|>--- conflicted
+++ resolved
@@ -11,13 +11,10 @@
     utility::create_fn_signature,
 };
 
-<<<<<<< HEAD
 use self::lib_func_def::{LibFuncArg, LibFuncDef, SierraLibFunc};
 
 pub mod lib_func_def;
-=======
 pub mod sierra_enum;
->>>>>>> cafaf722
 
 #[derive(Debug, Clone, Copy, PartialEq, Eq)]
 pub enum BinaryOp {
@@ -672,10 +669,10 @@
 
         storage.libfuncs.insert(
             id,
-            FunctionDef {
-                args: vec![SierraType::Simple(src_type)],
-                return_types: vec![SierraType::Simple(self.felt_type())],
-            },
+            SierraLibFunc::create_simple(
+                vec![SierraType::Simple(src_type)],
+                vec![SierraType::Simple(self.felt_type())],
+            ),
         );
         parent_block.append_operation(func);
 
@@ -715,10 +712,10 @@
 
         storage.libfuncs.insert(
             id,
-            FunctionDef {
-                args: vec![SierraType::Simple(src_type), SierraType::Simple(src_type)],
-                return_types: vec![SierraType::Simple(dst_type)],
-            },
+            SierraLibFunc::create_simple(
+                vec![SierraType::Simple(src_type), SierraType::Simple(src_type)],
+                vec![SierraType::Simple(dst_type)],
+            ),
         );
         parent_block.append_operation(func);
 
@@ -772,18 +769,18 @@
 
         storage.libfuncs.insert(
             id,
-            FunctionDef {
-                args: vec![
+            SierraLibFunc::create_simple(
+                vec![
                     SierraType::Simple(self.range_check_type()),
                     SierraType::Simple(self.u128_type()),
                     SierraType::Simple(self.u128_type()),
                 ],
-                return_types: vec![
+                vec![
                     SierraType::Simple(self.range_check_type()),
                     SierraType::Simple(self.u128_type()),
                     SierraType::Simple(self.u128_type()),
                 ],
-            },
+            ),
         );
         parent_block.append_operation(func);
 
