--- conflicted
+++ resolved
@@ -72,26 +72,13 @@
 
             let func = self.op_func(&id, &function_type, vec![region], false, false)?;
 
-<<<<<<< HEAD
             storage.libfuncs.insert(
                 id,
-                FunctionDef {
-                    args: vec![variant_sierra_type.clone()],
-                    return_types: vec![enum_arg_type],
-                },
+                SierraLibFunc::create_simple(
+                    vec![variant_sierra_type.clone()],
+                    vec![enum_arg_type],
+                ),
             );
-=======
-            {
-                let mut storage = storage.borrow_mut();
-                storage.libfuncs.insert(
-                    id,
-                    SierraLibFunc::create_simple(
-                        vec![variant_sierra_type.clone()],
-                        vec![enum_arg_type],
-                    ),
-                );
-            }
->>>>>>> d3d3e403
 
             parent_block.append_operation(func);
 
