pub mod array;
<<<<<<< HEAD
pub mod maths;
=======
pub mod gas;
>>>>>>> 5088c02e
pub mod panic;
pub mod sierra_enum;<|MERGE_RESOLUTION|>--- conflicted
+++ resolved
@@ -1,8 +1,5 @@
 pub mod array;
-<<<<<<< HEAD
+pub mod gas;
 pub mod maths;
-=======
-pub mod gas;
->>>>>>> 5088c02e
 pub mod panic;
 pub mod sierra_enum;