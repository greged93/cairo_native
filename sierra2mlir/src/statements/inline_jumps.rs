use std::{
    collections::{BTreeMap, HashMap},
    ops::{Deref, Shl},
};

use cairo_lang_sierra::{
    extensions::gas::CostTokenType,
    program::{GenBranchTarget, Invocation, StatementIdx},
};
use color_eyre::Result;
use itertools::Itertools;
use melior_next::{
    dialect::cf,
    ir::{operation, Block, BlockRef, Location, Region, Value, ValueLike},
};
use num_bigint::BigUint;
use num_traits::FromPrimitive;
use tracing::debug;

use crate::compiler::mlir_ops::CmpOp;
use crate::{
    compiler::{Compiler, Storage},
    sierra_type::SierraType,
    statements::{BlockInfo, Variable},
};

/*
   Here are the control flow libfuncs implemented inline,
   meaning that they are implemented in place where they are called.

   Mostly control flow related libfuncs.
*/

impl<'ctx> Compiler<'ctx> {
    pub fn inline_jump(
        &'ctx self,
        invocation: &Invocation,
        block: &Block<'ctx>,
        variables: &mut HashMap<u64, Variable>,
        blocks: &BTreeMap<usize, BlockInfo<'ctx>>,
    ) -> Result<()> {
        let target_block_info = match &invocation.branches[0].target {
            GenBranchTarget::Fallthrough => {
                unreachable!("jump should never be fallthrough")
            }
            GenBranchTarget::Statement(id) => blocks.get(&(id.0)).unwrap(),
        };
        let operand_values = target_block_info
            .variables_at_start
            .keys()
            .map(|id| variables.get(id).unwrap().get_value())
            .collect_vec();
        self.op_br(block, &target_block_info.block, &operand_values);

        Ok(())
    }

    pub fn inline_int_is_zero(
        &'ctx self,
        name: &str,
        invocation: &Invocation,
        block: &Block<'ctx>,
        variables: &mut HashMap<u64, Variable>,
        blocks: &BTreeMap<usize, BlockInfo<'ctx>>,
        statement_idx: usize,
    ) -> Result<()> {
        let op_zero = match name {
            "u8_is_zero" => self.op_u8_const(block, "0"),
            "u16_is_zero" => self.op_u16_const(block, "0"),
            "u32_is_zero" => self.op_u32_const(block, "0"),
            "u64_is_zero" => self.op_u64_const(block, "0"),
            "u128_is_zero" => self.op_u128_const(block, "0"),
            "felt252_is_zero" => self.op_felt_const(block, "0"),
            _ => panic!("Unexpected is_zero libfunc name {}", name),
        };
        let zero = op_zero.result(0)?.into();

        let input = variables
            .get(&invocation.args[0].id)
            .expect("Variable should be registered before use")
            .get_value();
        let eq_op = self.op_cmp(block, CmpOp::Equal, input, zero);
        let eq = eq_op.result(0)?;

        // X_is_zero forwards its argument to the non-zero branch
        // Since no processing is done, we can simply assign to the variable here
        variables.insert(
            invocation.branches[1].results[0].id,
            *variables.get(&invocation.args[0].id).unwrap(),
        );
        let target_blocks = invocation
            .branches
            .iter()
            .map(|branch| match branch.target {
                GenBranchTarget::Fallthrough => statement_idx + 1,
                GenBranchTarget::Statement(idx) => idx.0,
            })
            .map(|idx| {
                let target_block_info = blocks.get(&idx).unwrap();
                let operand_values = target_block_info
                    .variables_at_start
                    .keys()
                    .map(|id| variables.get(id).unwrap().get_value())
                    .collect_vec();
                (&target_block_info.block, operand_values)
            })
            .collect_vec();

        let (zero_block, zero_vars) = &target_blocks[0];
        let (nonzero_block, nonzero_vars) = &target_blocks[1];

        self.op_cond_br(block, eq.into(), zero_block, nonzero_block, zero_vars, nonzero_vars);

        Ok(())
    }

<<<<<<< HEAD
    pub fn inline_bool_eq(
        &'ctx self,
        id: &str,
        invocation: &Invocation,
        block: &Block<'ctx>,
        variables: &HashMap<u64, Variable>,
        blocks: &BTreeMap<usize, BlockInfo<'ctx>>,
        statement_idx: usize,
        storage: &Storage,
    ) -> Result<()> {
        let libfunc = storage.libfuncs.get(id).unwrap();
        let pos_arg_1 = &libfunc.get_args()[0];
        let pos_arg_2 = &libfunc.get_args()[1];

        let arg1 = variables
            .get(&invocation.args[pos_arg_1.loc].id)
            .expect("Variable should be registered before use")
            .get_value();

        let arg2 = variables
            .get(&invocation.args[pos_arg_2.loc].id)
            .expect("Variable should be registered before use")
            .get_value();

        let op = self.op_llvm_extractvalue(block, 0, arg1, self.u16_type())?;
        let value1: Value = op.result(0)?.into();

        let op = self.op_llvm_extractvalue(block, 0, arg2, self.u16_type())?;
        let value2: Value = op.result(0)?.into();

        let eq_op = self.op_cmp(block, CmpOp::Equal, value1, value2);
        let eq = eq_op.result(0)?;

=======
    pub fn inline_u256_is_zero(
        &'ctx self,
        invocation: &Invocation,
        block: &Block<'ctx>,
        variables: &mut HashMap<u64, Variable>,
        blocks: &BTreeMap<usize, BlockInfo<'ctx>>,
        statement_idx: usize,
    ) -> Result<()> {
        let value = variables
            .get(&invocation.args[0].id)
            .expect("Variable should be registered before use")
            .get_value();

        let hi = self.op_llvm_extractvalue(block, 0, value, self.u128_type())?;
        let lo = self.op_llvm_extractvalue(block, 1, value, self.u128_type())?;

        let k0 = self.op_const(block, "0", self.u128_type());
        let hi_is_zero =
            self.op_cmp(block, CmpOp::Equal, hi.result(0)?.into(), k0.result(0)?.into());
        let lo_is_zero =
            self.op_cmp(block, CmpOp::Equal, lo.result(0)?.into(), k0.result(0)?.into());
        let is_zero = self.op_and(
            block,
            hi_is_zero.result(0)?.into(),
            lo_is_zero.result(0)?.into(),
            self.bool_type(),
        );

        variables.insert(
            invocation.branches[1].results[0].id,
            *variables.get(&invocation.args[0].id).unwrap(),
        );
>>>>>>> 526c6965
        let target_blocks = invocation
            .branches
            .iter()
            .map(|branch| match branch.target {
                GenBranchTarget::Fallthrough => statement_idx + 1,
                GenBranchTarget::Statement(idx) => idx.0,
            })
            .map(|idx| {
                let target_block_info = blocks.get(&idx).unwrap();
                let operand_values = target_block_info
                    .variables_at_start
                    .keys()
                    .map(|id| variables.get(id).unwrap().get_value())
                    .collect_vec();
                (&target_block_info.block, operand_values)
            })
            .collect_vec();

<<<<<<< HEAD
        let (true_block, true_vars) = &target_blocks[1];
        let (false_block, false_vars) = &target_blocks[0];

        self.op_cond_br(block, eq.into(), true_block, false_block, true_vars, false_vars);
=======
        let (zero_block, zero_vars) = &target_blocks[0];
        let (nonzero_block, nonzero_vars) = &target_blocks[1];

        self.op_cond_br(
            block,
            is_zero.result(0)?.into(),
            zero_block,
            nonzero_block,
            zero_vars,
            nonzero_vars,
        );
>>>>>>> 526c6965

        Ok(())
    }

    // eq, le, lt
    pub fn inline_int_cmpop(
        &'ctx self,
        id: &str,
        invocation: &Invocation,
        block: &Block<'ctx>,
        variables: &HashMap<u64, Variable>,
        blocks: &BTreeMap<usize, BlockInfo<'ctx>>,
        statement_idx: usize,
        storage: &Storage,
        cmpop: CmpOp,
    ) -> Result<()> {
        let libfunc = storage.libfuncs.get(id).unwrap();
        let pos_arg_1 = &libfunc.get_args()[0];
        let pos_arg_2 = &libfunc.get_args()[1];

        let arg1 = variables
            .get(&invocation.args[pos_arg_1.loc].id)
            .expect("Variable should be registered before use")
            .get_value();

        let arg2 = variables
            .get(&invocation.args[pos_arg_2.loc].id)
            .expect("Variable should be registered before use")
            .get_value();

        let eq_op = self.op_cmp(block, cmpop, arg1, arg2);
        let eq = eq_op.result(0)?;

        let target_blocks = invocation
            .branches
            .iter()
            .map(|branch| match branch.target {
                GenBranchTarget::Fallthrough => statement_idx + 1,
                GenBranchTarget::Statement(idx) => idx.0,
            })
            .map(|idx| {
                let target_block_info = blocks.get(&idx).unwrap();
                let operand_values = target_block_info
                    .variables_at_start
                    .keys()
                    .map(|id| variables.get(id).unwrap().get_value())
                    .collect_vec();
                (&target_block_info.block, operand_values)
            })
            .collect_vec();

        let (true_block, true_vars) = &target_blocks[1];
        let (false_block, false_vars) = &target_blocks[0];

        self.op_cond_br(block, eq.into(), true_block, false_block, true_vars, false_vars);

        Ok(())
    }

    // https://github.com/starkware-libs/cairo/blob/main/crates/cairo-lang-sierra/src/extensions/modules/uint.rs#L339
    pub fn inline_int_overflowing_op(
        &'ctx self,
        id: &str,
        invocation: &Invocation,
        block: &Block<'ctx>,
        variables: &HashMap<u64, Variable>,
        blocks: &BTreeMap<usize, BlockInfo<'ctx>>,
        statement_idx: usize,
        storage: &Storage,
        // true = add, false = sub
        is_add: bool,
    ) -> Result<()> {
        let libfunc = storage.libfuncs.get(id).unwrap();
        let pos_arg_1 = &libfunc.get_args()[0];
        let pos_arg_2 = &libfunc.get_args()[1];

        let arg_type = pos_arg_1.ty.clone();

        let arg1 = variables
            .get(&invocation.args[pos_arg_1.loc].id)
            .expect("Variable should be registered before use")
            .get_value();

        let arg2 = variables
            .get(&invocation.args[pos_arg_2.loc].id)
            .expect("Variable should be registered before use")
            .get_value();

        let overflow_result_op = block.append_operation(
            operation::Builder::new(
                if is_add {
                    "llvm.intr.uadd.with.overflow"
                } else {
                    "llvm.intr.usub.with.overflow"
                },
                Location::unknown(&self.context),
            )
            .add_operands(&[arg1, arg2])
            .add_results(&[self.llvm_struct_type(&[arg1.r#type(), self.bool_type()], false)])
            .build(),
        );

        // {iN, i1}
        let overflow_result = overflow_result_op.result(0)?.into();
        let result_op =
            self.op_llvm_extractvalue(block, 0, overflow_result, arg_type.get_type())?;
        let overflow_op = self.op_llvm_extractvalue(block, 1, overflow_result, self.bool_type())?;

        let result = result_op.result(0)?.into();

        let overflow = overflow_op.result(0)?;

        let target_blocks = invocation
            .branches
            .iter()
            .map(|branch| match branch.target {
                GenBranchTarget::Fallthrough => statement_idx + 1,
                GenBranchTarget::Statement(idx) => idx.0,
            })
            .map(|idx| {
                let target_block_info = blocks.get(&idx).unwrap();
                let operand_values = target_block_info
                    .variables_at_start
                    .keys()
                    .map(|id| {
                        if *id == invocation.branches[0].results[1].id
                            || *id == invocation.branches[1].results[1].id
                        {
                            result
                        } else {
                            variables.get(id).unwrap().get_value()
                        }
                    })
                    .collect_vec();
                (&target_block_info.block, operand_values)
            })
            .collect_vec();

        let (true_block, true_vars) = &target_blocks[1];
        let (false_block, false_vars) = &target_blocks[0];

        self.op_cond_br(block, overflow.into(), true_block, false_block, true_vars, false_vars);

        Ok(())
    }

    pub fn inline_try_from_felt252(
        &'ctx self,
        id: &str,
        invocation: &Invocation,
        region: &Region,
        block: &Block<'ctx>,
        variables: &HashMap<u64, Variable>,
        blocks: &BTreeMap<usize, BlockInfo<'ctx>>,
        statement_idx: usize,
        storage: &Storage,
    ) -> Result<()> {
        let libfunc = storage.libfuncs.get(id).expect("should find libfunc");
        let pos_arg_1 = &libfunc.get_args()[0]; // always felt type
        let ret_pos_type = &libfunc.get_return_types()[0][0];
        let ret_type = &ret_pos_type.ty;

        let arg_type = &pos_arg_1.ty;
        let arg = variables
            .get(&invocation.args[pos_arg_1.loc].id)
            .expect("Variable should be registered before use")
            .get_value();

        let max_value = BigUint::from_i32(1).unwrap().shl(ret_type.get_width());
        let max_val = self.op_const(block, &max_value.to_string(), arg_type.get_type());

        let cmp_op = self.op_cmp(block, CmpOp::UnsignedLessThan, arg, max_val.result(0)?.into());
        let cmp = cmp_op.result(0)?.into();

        let trunc_block = region.append_block(Block::new(&[]));

        // truncate block
        let trunc_op = self.op_trunc(&trunc_block, arg, ret_type.get_type());
        let trunc_res = trunc_op.result(0)?.into();

        let target_blocks = invocation
            .branches
            .iter()
            .map(|branch| match branch.target {
                GenBranchTarget::Fallthrough => statement_idx + 1,
                GenBranchTarget::Statement(idx) => idx.0,
            })
            .map(|idx| {
                let target_block_info = blocks.get(&idx).unwrap();
                let operand_values = target_block_info
                    .variables_at_start
                    .keys()
                    .map(|id| {
                        if *id == invocation.branches[0].results[1].id {
                            trunc_res
                        } else {
                            variables.get(id).unwrap().get_value()
                        }
                    })
                    .collect_vec();
                (&target_block_info.block, operand_values)
            })
            .collect_vec();

        let (true_block, true_vars) = &target_blocks[0];
        let (false_block, false_vars) = &target_blocks[1];

        self.op_cond_br(block, cmp, &trunc_block, false_block, &[], false_vars);
        self.op_br(&trunc_block, true_block, true_vars);

        Ok(())
    }

    pub fn inline_enum_match(
        &'ctx self,
        id: &str,
        statement_idx: usize,
        region: &Region,
        block: &Block,
        blocks: &BTreeMap<usize, BlockInfo>,
        invocation: &Invocation,
        variables: &HashMap<u64, Variable>,
        storage: &mut Storage<'ctx>,
    ) -> Result<()> {
        let args = storage.libfuncs.get(id).unwrap().get_args();

        let enum_type = &args[0].ty;
        let enum_name = id.strip_prefix("enum_match<").unwrap().strip_suffix('>').unwrap();

        let variant_count = match enum_type {
            SierraType::Enum { variants_types, .. } => variants_types.len(),
            _ => panic!("Argument of enum match should be an enum"),
        };

        // Get the argument- the enum to case split upon
        let enum_value = variables.get(&invocation.args[0].id).unwrap().get_value();

        // get the tag
        let tag_op = self.call_enum_get_tag(block, enum_value, enum_type, storage)?;
        let tag = tag_op.result(0)?.into();

        // Blocks for the switch statement to jump to. Each extract's the appropriate value and forwards it on
        let variant_blocks: Vec<BlockRef> = (0..variant_count)
            .map(|variant_index| {
                // Intermediary block in which to extract the correct data from the enum
                let variant_block = region.append_block(Block::new(&[]));
                // Target block to jump to as the result of the match
                let target_block_info = blocks
                    .get(&match invocation.branches[variant_index].target {
                        GenBranchTarget::Fallthrough => statement_idx + 1,
                        GenBranchTarget::Statement(idx) => idx.0,
                    })
                    .unwrap();

                let mut args_to_target_block = vec![];
                for var_idx in target_block_info.variables_at_start.keys() {
                    if *var_idx == invocation.branches[variant_index].results[0].id {
                        let get_data_op = self.call_enum_get_data_as_variant_type(
                            &variant_block,
                            enum_name,
                            enum_value,
                            enum_type,
                            variant_index,
                            storage,
                        )?;
                        args_to_target_block
                            .push(Variable::Local { op: get_data_op, result_idx: 0 });
                    } else {
                        args_to_target_block.push(*variables.get(var_idx).unwrap());
                    }
                }
                let args_to_target_block =
                    args_to_target_block.iter().map(Variable::get_value).collect_vec();

                self.op_br(&variant_block, &target_block_info.block, &args_to_target_block);

                Ok(variant_block)
            })
            .collect::<Result<Vec<BlockRef>>>()?;

        let case_values = (0..variant_count).map(|x| x.to_string()).collect_vec();
        // The default block is unreachable
        // NOTE To truly guarantee this, we'll need guards on external inputs once we take them
        let default_block = region.append_block(Block::new(&[]));
        self.op_unreachable(&default_block);

        let variant_blocks_with_ops =
            variant_blocks.iter().map(|x| (x.deref(), [].as_slice())).collect_vec();
        block.append_operation(cf::switch(
            &self.context,
            &case_values,
            tag,
            (&default_block, &[]),
            variant_blocks_with_ops.as_slice(),
            Location::unknown(&self.context),
        ));

        Ok(())
    }

    #[allow(clippy::too_many_arguments)]
    pub fn inline_array_get(
        &'ctx self,
        id: &str,
        statement_idx: usize,
        region: &Region,
        block: &Block,
        blocks: &BTreeMap<usize, BlockInfo>,
        invocation: &Invocation,
        variables: &HashMap<u64, Variable>,
        storage: &mut Storage<'ctx>,
    ) -> Result<()> {
        let libfunc = storage.libfuncs.get(id).unwrap();
        let array_arg = &libfunc.get_args()[0];
        let index_arg = &libfunc.get_args()[1];

        // fallthrough if ok
        // jump if panic

        // 0 = ok block, 1 = panic block
        let target_blocks = invocation
            .branches
            .iter()
            .map(|branch| match branch.target {
                GenBranchTarget::Fallthrough => statement_idx + 1,
                GenBranchTarget::Statement(idx) => idx.0,
            })
            .map(|idx| {
                let target_block_info = blocks.get(&idx).unwrap();
                target_block_info
            })
            .collect_vec();

        let target_block_info = target_blocks[0];
        let panic_block_info = target_blocks[1];

        // Our implementation of array_get takes two values: the array and the index (sierra's array_get also takes RangeCheck)

        let array_value = variables
            .get(&invocation.args[array_arg.loc].id)
            .expect("variable array should exist")
            .get_value();
        let index_value = variables
            .get(&invocation.args[index_arg.loc].id)
            .expect("variable index should exist")
            .get_value();

        // get the current length
        let length_op = self.call_array_len_impl(block, array_value, &array_arg.ty, storage)?;
        let length: Value = length_op.result(0)?.into();

        // check if index is out of bounds
        let in_bounds_op = self.op_cmp(block, CmpOp::UnsignedLessThan, index_value, length);
        let in_bounds = in_bounds_op.result(0)?.into();

        // Create a block in which to get the element once we know its index is valid
        let in_bounds_block = region.append_block(Block::new(&[]));

        // collect args to the panic block
        let args_to_panic_block = panic_block_info
            .variables_at_start
            .keys()
            .map(|var_idx| variables.get(var_idx).unwrap().get_value())
            .collect_vec();

        // Jump to the in_bounds_block if the index is valid, or to the panic_block if not
        self.op_cond_br(
            block,
            in_bounds,
            &in_bounds_block,
            &panic_block_info.block,
            &[],
            &args_to_panic_block,
        );

        // get the value at index

        let element_op = self.call_array_get_unchecked(
            &in_bounds_block,
            array_value,
            index_value,
            &array_arg.ty,
            storage,
        )?;

        let target_value_var_id = invocation.branches[0].results[1].id;

        // get the args to the target block (fallthrough here)
        let args_to_target_block = target_block_info
            .variables_at_start
            .keys()
            .map(|var_idx| {
                if *var_idx == target_value_var_id {
                    Variable::Local { op: element_op, result_idx: 0 }
                } else {
                    *variables.get(var_idx).unwrap()
                }
            })
            .collect_vec();
        let args_to_target_block =
            args_to_target_block.iter().map(Variable::get_value).collect_vec();

        self.op_br(&in_bounds_block, &target_block_info.block, &args_to_target_block);

        Ok(())
    }

    pub fn inline_array_pop_front(
        &'ctx self,
        id: &str,
        statement_idx: usize,
        region: &Region,
        block: &Block,
        blocks: &BTreeMap<usize, BlockInfo>,
        invocation: &Invocation,
        variables: &HashMap<u64, Variable>,
        storage: &mut Storage<'ctx>,
    ) -> Result<()> {
        let libfunc = storage.libfuncs.get(id).unwrap();
        let array_arg = &libfunc.get_args()[0];

        // fallthrough if there is a element to pop
        // jump otherwise

        let target_blocks = invocation
            .branches
            .iter()
            .map(|branch| match branch.target {
                GenBranchTarget::Fallthrough => statement_idx + 1,
                GenBranchTarget::Statement(idx) => idx.0,
            })
            .map(|idx| {
                let target_block_info = blocks.get(&idx).unwrap();
                target_block_info
            })
            .collect_vec();

        let some_block_info = target_blocks[0];
        let none_block_info = target_blocks[1];

        let (array_type, element_type) = match &array_arg.ty {
            SierraType::Array { ty, len_type: _, element_type } => (*ty, element_type),
            _ => panic!("argument should be array type"),
        };

        let array_var =
            variables.get(&invocation.args[array_arg.loc].id).expect("variable array should exist");

        let array_value = array_var.get_value();

        let const_1_op = self.op_u32_const(block, "1");
        let const_1 = const_1_op.result(0)?.into();
        let const_0_op = self.op_u32_const(block, "0");
        let const_0 = const_0_op.result(0)?.into();

        // get the current length
        let length_op = self.call_array_len_impl(block, array_value, &array_arg.ty, storage)?;
        let length: Value = length_op.result(0)?.into();

        // check if there is something to pop
        let cmp_op = self.op_cmp(block, CmpOp::UnsignedGreaterThanEqual, length, const_1);
        let cmp = cmp_op.result(0)?.into();

        let block_pop_idx = region.append_block(Block::new(&[]));

        // collect args to the none block
        let args_to_none_block = none_block_info
            .variables_at_start
            .keys()
            .map(|var_idx| {
                if *var_idx == invocation.branches[1].results[0].id {
                    *array_var
                } else {
                    *variables.get(var_idx).unwrap()
                }
            })
            .collect_vec();

        let args_to_none_block = args_to_none_block.iter().map(Variable::get_value).collect_vec();

        self.op_cond_br(
            block,
            cmp,
            &block_pop_idx,
            &none_block_info.block,
            &[],
            &args_to_none_block,
        );

        // get the element to return
        let first_element_op = self.call_array_get_unchecked(
            &block_pop_idx,
            array_value,
            const_0,
            &array_arg.ty,
            storage,
        )?;

        // decrement the length
        let new_length_op = self.op_sub(&block_pop_idx, length, const_1);
        let new_length = new_length_op.result(0)?.into();

        // get the current data ptr, and the pointer to the second element
        let data_ptr_op =
            self.op_llvm_extractvalue(&block_pop_idx, 2, array_value, self.llvm_ptr_type())?;
        let data_ptr: Value = data_ptr_op.result(0)?.into();
        let src_ptr_op = self.op_llvm_gep_dynamic(
            &block_pop_idx,
            &[const_1],
            data_ptr,
            element_type.get_type(),
        )?;
        let src_ptr = src_ptr_op.result(0)?.into();

        // its safe if new_length is 0
        let new_length_zext_op = self.op_zext(&block_pop_idx, new_length, self.u64_type());
        let new_length_zext = new_length_zext_op.result(0)?.into();

        let element_size_bytes = (element_type.get_width() + 7) / 8;
        let const_element_size_bytes =
            self.op_const(&block_pop_idx, &element_size_bytes.to_string(), self.u64_type());

        let new_length_bytes_op = self.op_mul(
            &block_pop_idx,
            new_length_zext,
            const_element_size_bytes.result(0)?.into(),
        );
        let new_length_bytes = new_length_bytes_op.result(0)?.into();

        let dst_ptr_op =
            self.call_memmove(&block_pop_idx, data_ptr, src_ptr, new_length_bytes, storage)?;
        let dst_ptr: Value = dst_ptr_op.result(0)?.into();

        // insert new length
        let insert_op =
            self.op_llvm_insertvalue(&block_pop_idx, 0, array_value, new_length, array_type)?;
        let array_value: Value = insert_op.result(0)?.into();

        // insert new ptr
        let insert_array_op =
            self.op_llvm_insertvalue(&block_pop_idx, 2, array_value, dst_ptr, array_type)?;

        // get the args to the target block (fallthrough here)
        let args_to_target_block = some_block_info
            .variables_at_start
            .keys()
            .map(|var_idx| {
                let array_value_id = invocation.branches[0].results[0].id;
                let popped_value_id = invocation.branches[0].results[1].id;
                match *var_idx {
                    // popped value
                    var_idx if var_idx == popped_value_id => {
                        Variable::Local { op: first_element_op, result_idx: 0 }
                    }
                    // updated array
                    var_idx if var_idx == array_value_id => {
                        Variable::Local { op: insert_array_op, result_idx: 0 }
                    }
                    var_idx => *variables.get(&var_idx).unwrap(),
                }
            })
            .collect_vec();
        let args_to_target_block =
            args_to_target_block.iter().map(Variable::get_value).collect_vec();

        self.op_br(&block_pop_idx, &some_block_info.block, &args_to_target_block);

        Ok(())
    }

    pub fn inline_downcast(
        &'ctx self,
        id: &str,
        invocation: &Invocation,
        region: &Region,
        block: &Block<'ctx>,
        variables: &HashMap<u64, Variable>,
        blocks: &BTreeMap<usize, BlockInfo<'ctx>>,
        statement_idx: usize,
        storage: &Storage,
    ) -> Result<()> {
        let libfunc = storage.libfuncs.get(id).expect("should find libfunc");
        let pos_arg_1 = &libfunc.get_args()[0];
        let ret_pos_type = &libfunc.get_return_types()[0][0];
        let ret_type = &ret_pos_type.ty;

        let arg_type = &pos_arg_1.ty;
        let arg = variables
            .get(&invocation.args[pos_arg_1.loc].id)
            .expect("Variable should be registered before use")
            .get_value();

        let cmp_op = if arg_type.get_width() == ret_type.get_width() {
            self.op_const(block, "1", self.bool_type())
        } else {
            let max_val = self.op_const(
                block,
                &(BigUint::from_i32(1).unwrap().shl(ret_type.get_width())).to_string(),
                arg_type.get_type(),
            );

            let cmp_op =
                self.op_cmp(block, CmpOp::UnsignedLessThan, arg, max_val.result(0)?.into());
            cmp_op
        };
        let cmp = cmp_op.result(0)?.into();

        let trunc_block = region.append_block(Block::new(&[]));

        // truncate block
        let trunc_op = self.op_trunc(&trunc_block, arg, ret_type.get_type());
        let trunc_res = trunc_op.result(0)?.into();

        let target_blocks = invocation
            .branches
            .iter()
            .map(|branch| match branch.target {
                GenBranchTarget::Fallthrough => statement_idx + 1,
                GenBranchTarget::Statement(idx) => idx.0,
            })
            .map(|idx| {
                let target_block_info = blocks.get(&idx).unwrap();
                let operand_values = target_block_info
                    .variables_at_start
                    .keys()
                    .map(|id| {
                        if *id == invocation.branches[0].results[1].id {
                            trunc_res
                        } else {
                            variables.get(id).unwrap().get_value()
                        }
                    })
                    .collect_vec();
                (&target_block_info.block, operand_values)
            })
            .collect_vec();

        let (true_block, true_vars) = &target_blocks[0];
        let (false_block, false_vars) = &target_blocks[1];

        self.op_cond_br(block, cmp, &trunc_block, false_block, &[], false_vars);
        self.op_br(&trunc_block, true_block, true_vars);

        Ok(())
    }

    pub fn inline_match_nullable(
        &'ctx self,
        id: &str,
        statement_idx: usize,
        block: &Block,
        blocks: &BTreeMap<usize, BlockInfo>,
        invocation: &Invocation,
        variables: &HashMap<u64, Variable>,
        storage: &mut Storage<'ctx>,
    ) -> Result<()> {
        let libfunc = storage.libfuncs.get(id).unwrap();
        let nullable_arg = &libfunc.get_args()[0];

        // fallthrough if null
        // jump otherwise

        let target_blocks = invocation
            .branches
            .iter()
            .map(|branch| match &branch.target {
                GenBranchTarget::Fallthrough => statement_idx + 1,
                GenBranchTarget::Statement(idx) => idx.0,
            })
            .map(|idx| {
                let target_block_info = blocks.get(&idx).unwrap();
                target_block_info
            })
            .collect_vec();

        let fallthrough_block = target_blocks[0];
        let notnull_block = target_blocks[1];

        let nullable_value_type = nullable_arg.ty.get_field_types().unwrap()[0];

        let nullable_value =
            variables.get(&invocation.args[nullable_arg.loc].id).expect("variable should exist");

        let is_null_op =
            self.op_llvm_extractvalue(block, 1, nullable_value.get_value(), self.bool_type())?;
        let is_null = is_null_op.result(0)?.into();

        // collect args to the none block
        let args_to_fallthrough = fallthrough_block
            .variables_at_start
            .keys()
            .map(|var_idx| *variables.get(var_idx).unwrap())
            .collect_vec();

        let get_value_op =
            self.op_llvm_extractvalue(block, 0, nullable_value.get_value(), nullable_value_type)?;

        // collect args to the none block
        let args_to_notnull = notnull_block
            .variables_at_start
            .keys()
            .map(|var_idx| {
                if *var_idx == invocation.branches[1].results[0].id {
                    Variable::Local { op: get_value_op, result_idx: 0 }
                } else {
                    *variables.get(var_idx).unwrap()
                }
            })
            .collect_vec();

        let args_to_fallthrough = args_to_fallthrough.iter().map(Variable::get_value).collect_vec();
        let args_to_notnull = args_to_notnull.iter().map(Variable::get_value).collect_vec();

        self.op_cond_br(
            block,
            is_null,
            &notnull_block.block,
            &fallthrough_block.block,
            &args_to_notnull,
            &args_to_fallthrough,
        );

        Ok(())
    }

    pub fn inline_withdraw_gas(
        &'ctx self,
        statement_idx: usize,
        block: &Block,
        blocks: &BTreeMap<usize, BlockInfo>,
        invocation: &Invocation,
        variables: &HashMap<u64, Variable>,
    ) -> Result<()> {
        let gas = self.gas.as_ref().expect("gas should exist on a gas related libfunc");

        // fallthrough success
        // jump on failure

        let target_blocks = invocation
            .branches
            .iter()
            .map(|branch| match &branch.target {
                GenBranchTarget::Fallthrough => statement_idx + 1,
                GenBranchTarget::Statement(idx) => idx.0,
            })
            .map(|idx| {
                let target_block_info = blocks.get(&idx).unwrap();
                target_block_info
            })
            .collect_vec();

        let success_block = target_blocks[0];
        let failure_block = target_blocks[1];

        // get the requested amount of gas.
        let requested_gas_count: i64 = gas
            .metadata
            .gas_info
            .variable_values
            // TODO: check in the future how non-const type tokens are handled here.
            .get(&(StatementIdx(statement_idx), CostTokenType::Const))
            .copied()
            .unwrap();

        // check if there is enough.
        let requested_gas_op =
            self.op_const(block, &requested_gas_count.to_string(), self.u128_type());
        let requested_gas_value = requested_gas_op.result(0)?.into();
        debug!("withdraw_gas requested amount={}", requested_gas_count);
        let has_enough_op = self.call_has_enough_gas(block, requested_gas_value)?;
        self.call_decrease_gas_counter(&success_block.block, requested_gas_value)?;

        // jump condition
        let is_success = has_enough_op.result(0)?.into();

        // collect args to the success block
        let args_to_success_block = success_block
            .variables_at_start
            .keys()
            .map(|var_idx| *variables.get(var_idx).unwrap())
            .collect_vec();

        // collect args to the failure block
        let args_to_failure_block = failure_block
            .variables_at_start
            .keys()
            .map(|var_idx| *variables.get(var_idx).unwrap())
            .collect_vec();

        let args_to_success_block =
            args_to_success_block.iter().map(Variable::get_value).collect_vec();
        let args_to_failure_block =
            args_to_failure_block.iter().map(Variable::get_value).collect_vec();

        self.op_cond_br(
            block,
            is_success,
            &success_block.block,
            &failure_block.block,
            &args_to_success_block,
            &args_to_failure_block,
        );

        Ok(())
    }
}<|MERGE_RESOLUTION|>--- conflicted
+++ resolved
@@ -114,41 +114,6 @@
         Ok(())
     }
 
-<<<<<<< HEAD
-    pub fn inline_bool_eq(
-        &'ctx self,
-        id: &str,
-        invocation: &Invocation,
-        block: &Block<'ctx>,
-        variables: &HashMap<u64, Variable>,
-        blocks: &BTreeMap<usize, BlockInfo<'ctx>>,
-        statement_idx: usize,
-        storage: &Storage,
-    ) -> Result<()> {
-        let libfunc = storage.libfuncs.get(id).unwrap();
-        let pos_arg_1 = &libfunc.get_args()[0];
-        let pos_arg_2 = &libfunc.get_args()[1];
-
-        let arg1 = variables
-            .get(&invocation.args[pos_arg_1.loc].id)
-            .expect("Variable should be registered before use")
-            .get_value();
-
-        let arg2 = variables
-            .get(&invocation.args[pos_arg_2.loc].id)
-            .expect("Variable should be registered before use")
-            .get_value();
-
-        let op = self.op_llvm_extractvalue(block, 0, arg1, self.u16_type())?;
-        let value1: Value = op.result(0)?.into();
-
-        let op = self.op_llvm_extractvalue(block, 0, arg2, self.u16_type())?;
-        let value2: Value = op.result(0)?.into();
-
-        let eq_op = self.op_cmp(block, CmpOp::Equal, value1, value2);
-        let eq = eq_op.result(0)?;
-
-=======
     pub fn inline_u256_is_zero(
         &'ctx self,
         invocation: &Invocation,
@@ -181,7 +146,7 @@
             invocation.branches[1].results[0].id,
             *variables.get(&invocation.args[0].id).unwrap(),
         );
->>>>>>> 526c6965
+
         let target_blocks = invocation
             .branches
             .iter()
@@ -200,12 +165,6 @@
             })
             .collect_vec();
 
-<<<<<<< HEAD
-        let (true_block, true_vars) = &target_blocks[1];
-        let (false_block, false_vars) = &target_blocks[0];
-
-        self.op_cond_br(block, eq.into(), true_block, false_block, true_vars, false_vars);
-=======
         let (zero_block, zero_vars) = &target_blocks[0];
         let (nonzero_block, nonzero_vars) = &target_blocks[1];
 
@@ -217,7 +176,65 @@
             zero_vars,
             nonzero_vars,
         );
->>>>>>> 526c6965
+
+        Ok(())
+    }
+
+    pub fn inline_bool_eq(
+        &'ctx self,
+        id: &str,
+        invocation: &Invocation,
+        block: &Block<'ctx>,
+        variables: &HashMap<u64, Variable>,
+        blocks: &BTreeMap<usize, BlockInfo<'ctx>>,
+        statement_idx: usize,
+        storage: &Storage,
+    ) -> Result<()> {
+        let libfunc = storage.libfuncs.get(id).unwrap();
+        let pos_arg_1 = &libfunc.get_args()[0];
+        let pos_arg_2 = &libfunc.get_args()[1];
+
+        let arg1 = variables
+            .get(&invocation.args[pos_arg_1.loc].id)
+            .expect("Variable should be registered before use")
+            .get_value();
+
+        let arg2 = variables
+            .get(&invocation.args[pos_arg_2.loc].id)
+            .expect("Variable should be registered before use")
+            .get_value();
+
+        let op = self.op_llvm_extractvalue(block, 0, arg1, self.u16_type())?;
+        let value1: Value = op.result(0)?.into();
+
+        let op = self.op_llvm_extractvalue(block, 0, arg2, self.u16_type())?;
+        let value2: Value = op.result(0)?.into();
+
+        let eq_op = self.op_cmp(block, CmpOp::Equal, value1, value2);
+        let eq = eq_op.result(0)?;
+
+        let target_blocks = invocation
+            .branches
+            .iter()
+            .map(|branch| match branch.target {
+                GenBranchTarget::Fallthrough => statement_idx + 1,
+                GenBranchTarget::Statement(idx) => idx.0,
+            })
+            .map(|idx| {
+                let target_block_info = blocks.get(&idx).unwrap();
+                let operand_values = target_block_info
+                    .variables_at_start
+                    .keys()
+                    .map(|id| variables.get(id).unwrap().get_value())
+                    .collect_vec();
+                (&target_block_info.block, operand_values)
+            })
+            .collect_vec();
+      
+        let (true_block, true_vars) = &target_blocks[1];
+        let (false_block, false_vars) = &target_blocks[0];
+
+        self.op_cond_br(block, eq.into(), true_block, false_block, true_vars, false_vars);
 
         Ok(())
     }
