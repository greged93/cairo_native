use cairo_lang_sierra::program::{GenFunction, GenericArg, Program, StatementIdx, TypeDeclaration};
use color_eyre::Result;
use itertools::Itertools;
use melior_next::ir::Value;

use crate::{
    compiler::{fn_attributes::FnAttributes, mlir_ops::CmpOp, Compiler, Storage},
    libfuncs::lib_func_def::PositionalArg,
    types::is_omitted_builtin_type,
};

use self::user_func_def::UserFuncDef;

pub mod user_func_def;

impl<'ctx> Compiler<'ctx> {
    pub fn process_functions(&'ctx self, storage: &mut Storage<'ctx>) -> Result<()> {
        // First, create the user func defs without internal block information
        self.save_nonflow_function_info_to_storage(self.program, storage);

        // Add a wrapper around the main function to print the felt representation of its returns if the option to do so was passed
        self.create_wrappers_if_necessary(storage)?;

        Ok(())
    }

    pub fn create_wrappers_if_necessary(&'ctx self, storage: &mut Storage<'ctx>) -> Result<()> {
        for func in self.program.funcs.iter() {
            let func_name = func.id.debug_name.as_ref().unwrap().as_str();

            if self.main_print && should_create_wrapper(func_name) {
                self.create_felt_representation_wrapper(func_name, func, storage)?;
            }
        }

        Ok(())
    }

    pub fn create_felt_representation_wrapper(
        &'ctx self,
        wrapped_func_name: &str,
        func: &GenFunction<StatementIdx>,
        storage: &mut Storage<'ctx>,
    ) -> Result<()> {
        let userfunc_def = storage.userfuncs.get(wrapped_func_name).unwrap().clone();

        let arg_types = userfunc_def.args.iter().map(|arg| arg.ty.get_type()).collect_vec();
        let ret_types = userfunc_def
            .return_types
            .iter()
            .map(|arg| (arg.ty.clone(), func.signature.ret_types[arg.loc].clone()))
            .collect_vec();

        // We need to collect the sierra type declarations to know how to convert the mlir types to their felt representation
        // This is especially important for enums
        let ret_type_declarations = ret_types
            .iter()
            .map(|(mlir_type, type_id)| {
                (
                    mlir_type,
                    self.program.type_declarations.iter().find(|decl| decl.id == *type_id).unwrap(),
                )
            })
            .collect_vec();

        // Create a list of types for which to generate print functions, with no duplicates
        // For complex types, their components types must be added to the list before them
        let types_to_print = get_all_types_to_print(
            &ret_type_declarations.iter().map(|(_t, decl)| (*decl).clone()).collect_vec(),
            self.program,
        );

        for type_decl in types_to_print {
            let type_category = type_decl.long_id.generic_id.0.as_str();
            match type_category {
                "felt252" => self.create_print_felt(storage)?,
                "NonZero" => todo!("Print box felt representation"),
                "Box" => todo!("Print box felt representation"),
                "Nullable" => {
                    let arg_type = storage
                        .types
                        .get(&type_decl.id.id.to_string())
                        .cloned()
                        .expect("Type should be registered");
                    self.create_print_nullable(&arg_type, type_decl.clone(), storage)?
                }
                "Struct" => {
                    let arg_type = storage
                        .types
                        .get(&type_decl.id.id.to_string())
                        .expect("Type should be registered");
                    self.create_print_struct(arg_type, type_decl.clone())?
                }
                "Enum" => {
                    let arg_type = storage
                        .types
                        .get(&type_decl.id.id.to_string())
                        .expect("Type should be registered")
                        .clone();
                    self.create_print_enum(&arg_type, type_decl.clone(), storage)?
                }
                "Array" => {
                    let arg_type = storage
                        .types
                        .get(&type_decl.id.id.to_string())
                        .expect("Type should be registered")
                        .clone();
                    self.create_print_array(&arg_type, type_decl.clone(), storage)?
                }
                "u8" | "u16" | "u32" | "u64" | "u128" => {
                    let uint_type = storage
                        .types
                        .get(&type_decl.id.id.to_string())
                        .expect("Type should be registered")
                        .clone();
                    self.create_print_uint(&uint_type, type_decl, storage)?
                }
                _ => todo!("Felt representation for {}", type_category),
            }
        }

        let block = self.new_block(&arg_types);

        let arg_values = (0..block.argument_count())
            .map(|idx| block.argument(idx).map(|arg| arg.into()))
            .collect::<Result<Vec<Value>, melior_next::Error>>()?;

        let mlir_ret_types = ret_types.iter().map(|(t, _id)| t.get_type()).collect_vec();

        // First, call the wrapped function
        let raw_res = self.op_func_call(&block, wrapped_func_name, &arg_values, &mlir_ret_types)?;

        let success_block = self.new_block(&[]);

        let ret_type_name = ret_types[0].1.debug_name.as_ref().unwrap();

        // Create a block for panic processing if the result is a panic enum
        let panic_block = if ret_type_name.starts_with("core::PanicResult::<") {
            Some(self.new_block(&[]))
        } else {
            None
        };

        // Then, print whether or not the execution was successful
        if let Some(panic_block) = &panic_block {
            let panic_enum_type = &ret_types[0].0;
            let panic_value = raw_res.result(0)?.into();
            // Get the tag from the panic enum to determine whether execution was successful or not
            let panic_enum_tag_op =
                self.call_enum_get_tag(&block, panic_value, panic_enum_type, storage)?;
            let panic_enum_tag = panic_enum_tag_op.result(0)?.into();
            let zero_op = self.op_const(&block, "0", panic_enum_type.get_enum_tag_type().unwrap());
            let zero = zero_op.result(0)?.into();
            // If it equals 0 then it's a success
            let is_success_op = self.op_cmp(&block, CmpOp::Equal, panic_enum_tag, zero);
            let is_success = is_success_op.result(0)?.into();

            // Create a block for printing the error message if execution failed
            self.op_cond_br(&block, is_success, &success_block, panic_block, &[], &[]);

            self.call_print_panic_message(
                panic_block,
                ret_type_name.as_str(),
                panic_value,
                panic_enum_type,
                storage,
            )?;
            self.op_return(panic_block, &[]);
        } else {
            self.op_br(&block, &success_block, &[]);
        }

        self.call_dprintf(&success_block, "Success\n", &[], storage)?;

        // If gas was enabled, print the remaining gas.
        /*
        if self.gas.is_some() {
            let (_, current_gas_op) = self.call_get_gas_counter(&success_block)?;
            let current_gas_value = current_gas_op.result(0)?.into();
            let lower = self.op_trunc(&success_block, current_gas_value, self.u64_type());
            let shift_amount = self.op_u128_const(&success_block, "64");
            let upper_shifted =
                self.op_shru(&success_block, current_gas_value, shift_amount.result(0)?.into());
            let upper =
                self.op_trunc(&success_block, upper_shifted.result(0)?.into(), self.u64_type());
            self.call_dprintf(
                &success_block,
                "Remaining gas: %lX%016lX\n",
                &[upper.result(0)?.into(), lower.result(0)?.into()],
                storage,
            )?;
        }
        */

        // Finally, print the result if it was, or the error message if not
        for (position, (_, type_decl)) in ret_type_declarations.iter().enumerate() {
            let type_name = type_decl.id.debug_name.as_ref().unwrap().as_str();
            if is_omitted_builtin_type(type_name) {
                continue;
            }
            let result_val = raw_res.result(position)?;
            self.op_func_call(
                &success_block,
                &format!("print_{}", type_name),
                &[result_val.into()],
                &[],
            )?;
        }

        self.op_return(&success_block, &[]);

        let all_blocks = if let Some(panic_block) = panic_block {
            vec![block, success_block, panic_block]
        } else {
            vec![block, success_block]
        };

        // Currently this wrapper is only put on the entrypoint, so we call it main
        // We might want to change this in the future
        self.create_function(
            "main",
            all_blocks,
            &[],
            FnAttributes { public: true, emit_c_interface: true, ..Default::default() },
        )
    }

    fn save_nonflow_function_info_to_storage(
        &self,
        program: &Program,
        storage: &mut Storage<'ctx>,
    ) {
        for func in program.funcs.iter() {
            let func_name = func.id.debug_name.as_ref().unwrap().to_string();

            let param_types = func
                .params
                .iter()
                .enumerate()
                .filter_map(|(idx, param)| {
                    if is_omitted_builtin_type(&param.ty.debug_name.as_ref().unwrap().to_string()) {
                        None
                    } else {
                        Some(PositionalArg {
                            loc: idx,
                            ty: storage
                                .types
                                .get(&param.ty.id.to_string())
                                .expect("Userfunc arg type should have been registered")
                                .clone(),
                        })
                    }
                })
                .collect_vec();
            let return_types = func
                .signature
                .ret_types
                .iter()
                .enumerate()
                .filter_map(|(idx, ty)| {
                    if is_omitted_builtin_type(&ty.debug_name.as_ref().unwrap().to_string()) {
                        None
                    } else {
                        Some(PositionalArg {
                            loc: idx,
                            ty: storage
                                .types
                                .get(&ty.id.to_string())
                                .expect("Userfunc ret type should have been registered")
                                .clone(),
                        })
                    }
                })
                .collect_vec();

            storage.userfuncs.insert(func_name, UserFuncDef { args: param_types, return_types });
        }
    }
}

// Currently this checks whether the function in question is the main function,
// but it could be switched for anything later
fn should_create_wrapper(raw_func_name: &str) -> bool {
    let parts = raw_func_name.split("::").collect::<Vec<_>>();
    parts.len() == 3 && parts[0] == parts[1] && parts[2] == "main"
}

// Produces an ordered list of all types and component types
fn get_all_types_to_print(
    type_declarations: &[TypeDeclaration],
    program: &Program,
) -> Vec<TypeDeclaration> {
    let mut types_to_print = vec![];
    for type_decl in type_declarations {
        let type_category = type_decl.long_id.generic_id.0.as_str();
        match type_category {
            "felt252" | "u8" | "u16" | "u32" | "u64" | "u128" => {
                if !types_to_print.contains(type_decl) {
                    types_to_print.push(type_decl.clone());
                }
            }
            "NonZero" => todo!("Print box felt representation"),
            "Box" => todo!("Print box felt representation"),
            "Struct" => {
                let field_type_declarations = type_decl.long_id.generic_args[1..].iter().map(|member_type| match member_type {
                    GenericArg::Type(type_id) => type_id,
                    _ => panic!("Struct type declaration arguments after the first should all be resolved"),
                }).map(|member_type_id| program.type_declarations.iter().find(|decl| decl.id == *member_type_id).unwrap())
                .map(|component_type_decl| get_all_types_to_print(&[component_type_decl.clone()], program));

                for type_decls in field_type_declarations {
                    for type_decl in type_decls {
                        if !types_to_print.contains(&type_decl) {
                            types_to_print.push(type_decl);
                        }
                    }
                }
                if !types_to_print.contains(type_decl) {
                    types_to_print.push(type_decl.clone());
                }
            }
            "Enum" => {
                let field_type_declarations = type_decl.long_id.generic_args[1..].iter().map(|member_type| match member_type {
                    GenericArg::Type(type_id) => type_id,
                    _ => panic!("Enum type declaration arguments after the first should all be resolved"),
                }).map(|member_type_id| program.type_declarations.iter().find(|decl| decl.id == *member_type_id).unwrap())
                .map(|component_type_decl| get_all_types_to_print(&[component_type_decl.clone()], program));

                for type_decls in field_type_declarations {
                    for type_decl in type_decls {
                        if !types_to_print.contains(&type_decl) {
                            types_to_print.push(type_decl);
                        }
                    }
                }
                if !types_to_print.contains(type_decl) {
                    types_to_print.push(type_decl.clone());
                }
            }
            "Array" => {
                let array_type = match &type_decl.long_id.generic_args[0] {
                    GenericArg::Type(type_id) => type_id,
                    _ => panic!(
                        "Struct type declaration arguments after the first should all be resolved"
                    ),
                };

                for ty in &program.type_declarations {
                    if ty.id == *array_type {
                        let types_to_print_here = get_all_types_to_print(&[ty.clone()], program);
                        for type_decl in types_to_print_here {
                            if !types_to_print.contains(&type_decl) {
                                types_to_print.push(type_decl);
                            }
                        }
                        break;
                    }
                }

                if !types_to_print.contains(type_decl) {
                    types_to_print.push(type_decl.clone());
                }
            }
            "Nullable" => {
                let nullable_type = match &type_decl.long_id.generic_args[0] {
                    GenericArg::Type(type_id) => type_id,
                    _ => panic!(
                        "Struct type declaration arguments after the first should all be resolved"
                    ),
                };

                for ty in &program.type_declarations {
                    if ty.id == *nullable_type {
                        let types_to_print_here = get_all_types_to_print(&[ty.clone()], program);
                        for type_decl in types_to_print_here {
                            if !types_to_print.contains(&type_decl) {
                                types_to_print.push(type_decl);
                            }
                        }
                        break;
                    }
                }

                if !types_to_print.contains(type_decl) {
                    types_to_print.push(type_decl.clone());
                }
            }
            // Specifically omit these types
<<<<<<< HEAD
            type_category if is_omitted_builtin_type(type_category) => {}
=======
            "Bitwise" | "Pedersen" | "Poseidon" | "RangeCheck" => {}
>>>>>>> 5088c02e
            _ => todo!("Felt representation for {}", type_category),
        }
    }
    types_to_print
}<|MERGE_RESOLUTION|>--- conflicted
+++ resolved
@@ -386,11 +386,7 @@
                 }
             }
             // Specifically omit these types
-<<<<<<< HEAD
             type_category if is_omitted_builtin_type(type_category) => {}
-=======
-            "Bitwise" | "Pedersen" | "Poseidon" | "RangeCheck" => {}
->>>>>>> 5088c02e
             _ => todo!("Felt representation for {}", type_category),
         }
     }
