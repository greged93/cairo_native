--- conflicted
+++ resolved
@@ -28,14 +28,7 @@
     %5 = llvm.load %1 : !llvm.ptr -> !llvm.struct<(i16, array<0 x i8>)>
     llvm.return %5 : !llvm.struct<(i16, array<0 x i8>)>
   }
-<<<<<<< HEAD
-  llvm.func internal @"store_temp<core::bool>"(%arg0: !llvm.struct<(i16, array<0 x i8>)>) -> !llvm.struct<(i16, array<0 x i8>)> attributes {llvm.dso_local, passthrough = ["norecurse", "alwaysinline", "nounwind"]} {
-    llvm.return %arg0 : !llvm.struct<(i16, array<0 x i8>)>
-  }
   llvm.func internal @bool_or_impl(%arg0: !llvm.struct<(i16, array<0 x i8>)>, %arg1: !llvm.struct<(i16, array<0 x i8>)>) -> !llvm.struct<(i16, array<0 x i8>)> attributes {llvm.dso_local, passthrough = ["norecurse", "alwaysinline", "nounwind"]} {
-=======
-  llvm.func internal @bool_or_impl(%arg0: !llvm.struct<(i16, array<0 x i8>)>, %arg1: !llvm.struct<(i16, array<0 x i8>)>) -> !llvm.struct<(i16, array<0 x i8>)> {
->>>>>>> cae4aaa7
     %0 = llvm.extractvalue %arg0[0] : !llvm.struct<(i16, array<0 x i8>)> 
     %1 = llvm.extractvalue %arg1[0] : !llvm.struct<(i16, array<0 x i8>)> 
     %2 = llvm.or %0, %1  : i16
@@ -72,14 +65,7 @@
     %1 = llvm.zext %0 : i16 to i256
     llvm.return %1 : i256
   }
-<<<<<<< HEAD
-  llvm.func internal @"store_temp<felt252>"(%arg0: i256) -> i256 attributes {llvm.dso_local, passthrough = ["norecurse", "alwaysinline", "nounwind"]} {
-    llvm.return %arg0 : i256
-  }
   llvm.func internal @print_felt252(%arg0: i256) attributes {llvm.dso_local, passthrough = ["norecurse", "nounwind"]} {
-=======
-  llvm.func internal @print_felt252(%arg0: i256) {
->>>>>>> cae4aaa7
     %0 = llvm.mlir.constant(224 : i256) : i256
     %1 = llvm.ashr %arg0, %0  : i256
     %2 = llvm.trunc %1 : i256 to i32
