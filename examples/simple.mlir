module attributes {llvm.data_layout = ""} {
  llvm.func @malloc(i64) -> !llvm.ptr
  llvm.func @free(!llvm.ptr)
  llvm.func @dprintf(i32, !llvm.ptr, ...) -> i32
<<<<<<< HEAD
  llvm.func internal @"dup<felt252>"(%arg0: i256) -> !llvm.struct<(i256, i256)> attributes {llvm.dso_local, passthrough = ["norecurse", "alwaysinline", "nounwind"]} {
    %0 = llvm.mlir.undef : !llvm.struct<(i256, i256)>
    %1 = llvm.insertvalue %arg0, %0[0] : !llvm.struct<(i256, i256)> 
    %2 = llvm.insertvalue %arg0, %1[1] : !llvm.struct<(i256, i256)> 
    llvm.return %2 : !llvm.struct<(i256, i256)>
  }
  llvm.func internal @felt252_add(%arg0: i256, %arg1: i256) -> i256 attributes {llvm.dso_local, passthrough = ["norecurse", "alwaysinline", "nounwind"]} {
=======
  llvm.func internal @felt252_add(%arg0: i256, %arg1: i256) -> i256 {
>>>>>>> cae4aaa7
    %0 = llvm.add %arg0, %arg1  : i256
    %1 = llvm.mlir.constant(3618502788666131213697322783095070105623107215331596699973092056135872020481 : i256) : i256
    %2 = llvm.icmp "uge" %0, %1 : i256
    llvm.cond_br %2, ^bb2, ^bb1
  ^bb1:  // pred: ^bb0
    llvm.return %0 : i256
  ^bb2:  // pred: ^bb0
    %3 = llvm.sub %0, %1  : i256
    llvm.return %3 : i256
  }
  llvm.func internal @felt252_sub(%arg0: i256, %arg1: i256) -> i256 attributes {llvm.dso_local, passthrough = ["norecurse", "alwaysinline", "nounwind"]} {
    %0 = llvm.sub %arg0, %arg1  : i256
    %1 = llvm.mlir.constant(0 : i256) : i256
    %2 = llvm.icmp "slt" %0, %1 : i256
    llvm.cond_br %2, ^bb2, ^bb1
  ^bb1:  // pred: ^bb0
    llvm.return %0 : i256
  ^bb2:  // pred: ^bb0
    %3 = llvm.mlir.constant(3618502788666131213697322783095070105623107215331596699973092056135872020481 : i256) : i256
    %4 = llvm.add %0, %3  : i256
    llvm.return %4 : i256
  }
  llvm.func internal @"struct_construct<Tuple<felt252, felt252>>"(%arg0: i256, %arg1: i256) -> !llvm.struct<(i256, i256)> attributes {llvm.dso_local, passthrough = ["norecurse", "alwaysinline", "nounwind"]} {
    %0 = llvm.mlir.undef : !llvm.struct<(i256, i256)>
    %1 = llvm.insertvalue %arg0, %0[0] : !llvm.struct<(i256, i256)> 
    %2 = llvm.insertvalue %arg1, %1[1] : !llvm.struct<(i256, i256)> 
    llvm.return %2 : !llvm.struct<(i256, i256)>
  }
<<<<<<< HEAD
  llvm.func internal @"store_temp<Tuple<felt252, felt252>>"(%arg0: !llvm.struct<(i256, i256)>) -> !llvm.struct<(i256, i256)> attributes {llvm.dso_local, passthrough = ["norecurse", "alwaysinline", "nounwind"]} {
    llvm.return %arg0 : !llvm.struct<(i256, i256)>
  }
  llvm.func @"simple::simple::something"(%arg0: i256) -> !llvm.struct<(i256, i256)> attributes {llvm.dso_local, llvm.emit_c_interface} {
=======
  llvm.func @"simple::simple::something"(%arg0: i256) -> !llvm.struct<(i256, i256)> attributes {llvm.emit_c_interface} {
>>>>>>> cae4aaa7
    llvm.br ^bb1(%arg0 : i256)
  ^bb1(%0: i256):  // pred: ^bb0
    %1 = llvm.mlir.constant(2 : i256) : i256
    %2 = llvm.call @felt252_add(%0, %1) : (i256, i256) -> i256
    %3 = llvm.mlir.constant(2 : i256) : i256
    %4 = llvm.call @felt252_sub(%0, %3) : (i256, i256) -> i256
    %5 = llvm.call @"struct_construct<Tuple<felt252, felt252>>"(%2, %4) : (i256, i256) -> !llvm.struct<(i256, i256)>
    llvm.return %5 : !llvm.struct<(i256, i256)>
  }
  llvm.func @"_mlir_ciface_simple::simple::something"(%arg0: !llvm.ptr<struct<(i256, i256)>>, %arg1: i256) attributes {llvm.dso_local, llvm.emit_c_interface} {
    %0 = llvm.call @"simple::simple::something"(%arg1) : (i256) -> !llvm.struct<(i256, i256)>
    llvm.store %0, %arg0 : !llvm.ptr<struct<(i256, i256)>>
    llvm.return
  }
}<|MERGE_RESOLUTION|>--- conflicted
+++ resolved
@@ -2,17 +2,7 @@
   llvm.func @malloc(i64) -> !llvm.ptr
   llvm.func @free(!llvm.ptr)
   llvm.func @dprintf(i32, !llvm.ptr, ...) -> i32
-<<<<<<< HEAD
-  llvm.func internal @"dup<felt252>"(%arg0: i256) -> !llvm.struct<(i256, i256)> attributes {llvm.dso_local, passthrough = ["norecurse", "alwaysinline", "nounwind"]} {
-    %0 = llvm.mlir.undef : !llvm.struct<(i256, i256)>
-    %1 = llvm.insertvalue %arg0, %0[0] : !llvm.struct<(i256, i256)> 
-    %2 = llvm.insertvalue %arg0, %1[1] : !llvm.struct<(i256, i256)> 
-    llvm.return %2 : !llvm.struct<(i256, i256)>
-  }
   llvm.func internal @felt252_add(%arg0: i256, %arg1: i256) -> i256 attributes {llvm.dso_local, passthrough = ["norecurse", "alwaysinline", "nounwind"]} {
-=======
-  llvm.func internal @felt252_add(%arg0: i256, %arg1: i256) -> i256 {
->>>>>>> cae4aaa7
     %0 = llvm.add %arg0, %arg1  : i256
     %1 = llvm.mlir.constant(3618502788666131213697322783095070105623107215331596699973092056135872020481 : i256) : i256
     %2 = llvm.icmp "uge" %0, %1 : i256
@@ -41,14 +31,7 @@
     %2 = llvm.insertvalue %arg1, %1[1] : !llvm.struct<(i256, i256)> 
     llvm.return %2 : !llvm.struct<(i256, i256)>
   }
-<<<<<<< HEAD
-  llvm.func internal @"store_temp<Tuple<felt252, felt252>>"(%arg0: !llvm.struct<(i256, i256)>) -> !llvm.struct<(i256, i256)> attributes {llvm.dso_local, passthrough = ["norecurse", "alwaysinline", "nounwind"]} {
-    llvm.return %arg0 : !llvm.struct<(i256, i256)>
-  }
   llvm.func @"simple::simple::something"(%arg0: i256) -> !llvm.struct<(i256, i256)> attributes {llvm.dso_local, llvm.emit_c_interface} {
-=======
-  llvm.func @"simple::simple::something"(%arg0: i256) -> !llvm.struct<(i256, i256)> attributes {llvm.emit_c_interface} {
->>>>>>> cae4aaa7
     llvm.br ^bb1(%arg0 : i256)
   ^bb1(%0: i256):  // pred: ^bb0
     %1 = llvm.mlir.constant(2 : i256) : i256
